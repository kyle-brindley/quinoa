--- conflicted
+++ resolved
@@ -1,12 +1,7 @@
 // *****************************************************************************
 /*!
-<<<<<<< HEAD
   \file      src/Base/Escaper.h
-  \copyright 2012-2015, Jozsef Bakosi, 2016, Los Alamos National Security, LLC.
-=======
-  \file      src/Control/Escaper.h
   \copyright 2012-2015, J. Bakosi, 2016-2017, Los Alamos National Security, LLC.
->>>>>>> c6bd470c
   \brief     String escaper pulled over from PEGTL v0.32
   \details   String escaper pulled over from PEGTL v0.32 used to extract an
              std::string from pegtl::string.
