// *****************************************************************************
/*!
<<<<<<< HEAD
  \file      src/Base/LoadDistributor.h
  \copyright 2012-2015, Jozsef Bakosi, 2016, Los Alamos National Security, LLC.
=======
  \file      src/LoadBalance/LoadDistributor.h
  \copyright 2012-2015, J. Bakosi, 2016-2017, Los Alamos National Security, LLC.
>>>>>>> c6bd470c
  \brief     Load distributors and partitioning data types
  \details   Load distributors and partitioning data types. Load distributors
     compute chunksize based on the degree of virtualization.
*/
// *****************************************************************************
#ifndef LoadDistributor_h
#define LoadDistributor_h

#include <cstdint>

#include "Types.h"

namespace tk {

//! Compute linear load distribution for given total work and virtualization
uint64_t
linearLoadDistributor( tk::real virtualization,
                       uint64_t load,
                       int npe,
                       uint64_t& chunksize,
                       uint64_t& remainder );

} // tk::

#endif // LoadDistributor_h<|MERGE_RESOLUTION|>--- conflicted
+++ resolved
@@ -1,12 +1,7 @@
 // *****************************************************************************
 /*!
-<<<<<<< HEAD
   \file      src/Base/LoadDistributor.h
-  \copyright 2012-2015, Jozsef Bakosi, 2016, Los Alamos National Security, LLC.
-=======
-  \file      src/LoadBalance/LoadDistributor.h
   \copyright 2012-2015, J. Bakosi, 2016-2017, Los Alamos National Security, LLC.
->>>>>>> c6bd470c
   \brief     Load distributors and partitioning data types
   \details   Load distributors and partitioning data types. Load distributors
      compute chunksize based on the degree of virtualization.
