--- conflicted
+++ resolved
@@ -49,7 +49,6 @@
   public:
     //! \brief Inciter command-line keywords
     //! \see tk::grm::use and its documentation
-<<<<<<< HEAD
     using keywords = brigand::set< kw::verbose
                                  , kw::benchmark
                                  , kw::feedback
@@ -61,22 +60,8 @@
                                  , kw::input
                                  , kw::output
                                  , kw::diagnostics
+                                 , kw::quiescence
                                  >;
-=======
-    using keywords = boost::mpl::set< kw::verbose
-                                    , kw::benchmark
-                                    , kw::feedback
-                                    , kw::virtualization
-                                    , kw::help
-                                    , kw::helpctr
-                                    , kw::quiescence
-                                    , kw::helpkw
-                                    , kw::control
-                                    , kw::input
-                                    , kw::output
-                                    , kw::diagnostics
-                                    >;
->>>>>>> ebddc03f
 
     //! \brief Constructor: set all defaults.
     //! \param[in] ctrinfo std::map of control file keywords and their info
