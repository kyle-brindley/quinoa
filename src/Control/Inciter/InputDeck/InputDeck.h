// *****************************************************************************
/*!
  \file      src/Control/Inciter/InputDeck/InputDeck.h
  \author    J. Bakosi
  \copyright 2012-2015, Jozsef Bakosi, 2016, Los Alamos National Security, LLC.
  \brief     Inciter's input deck definition
  \details   This file defines the heterogeneous stack that is used for storing
     the data from user input during the control file parsing of the
     computational shock hydrodynamics tool, Inciter.
*/
// *****************************************************************************
#ifndef InciterInputDeck_h
#define InciterInputDeck_h

#include <limits>
#include <iomanip>
#include <iostream>

#include "NoWarning/set.h"
#include "NoWarning/for_each.h"

#include "Control.h"
#include "Inciter/CmdLine/CmdLine.h"
#include "Inciter/Components.h"

namespace inciter {
namespace ctr {

//! \brief InputDeck : Control< specialized to Inciter >, see Types.h,
//! \details The stack is a tagged tuple, a hierarchical heterogeneous data
//!    structure where all parsed information is stored.
//! \see Base/TaggedTuple.h
//! \see Control/Inciter/Types.h
//! \author J. Bakosi
class InputDeck :
  public tk::Control< // tag           type
                      tag::title,      kw::title::info::expect::type,
                      tag::selected,   selects,
                      tag::discr,      discretization,
                      tag::prec,       precision,
                      tag::flformat,   floatformat,
                      tag::component,  ncomps,
                      tag::interval,   intervals,
                      tag::cmd,        CmdLine,
                      tag::param,      parameters,
                      tag::error,      std::vector< std::string > > {

  public:
    //! \brief Inciter input deck keywords
    //! \details Since there are more than 20 and boost::mpl only allows maxium
    //!   20 items in a set by default (and I don't want to mess with
    //!   preprocessor-generated boost::mpl headers), the whole set is broken up
    //!   into several sets each containing 20 keywords.
    //! \see tk::grm::use and its documentation
    using keywords1 = boost::mpl::set< kw::title,
                                       kw::nstep,
                                       kw::term,
                                       kw::t0,
                                       kw::dt,
                                       kw::ttyi,
                                       kw::transport,
                                       kw::end,
                                       kw::shear_diff,
                                       kw::slot_cyl,
                                       kw::problem,
                                       kw::plotvar,
                                       kw::interval,
                                       kw::partitioning,
                                       kw::algorithm,
                                       kw::rcb,
                                       kw::rib,
                                       kw::hsfc,
                                       kw::phg,
                                       kw::inciter >;
    using keywords2 = boost::mpl::set< kw::ncomp,
                                       kw::pde_diffusivity,
                                       kw::pde_lambda,
                                       kw::pde_u0,
                                       kw::poisson,
                                       kw::dir_neu,
                                       kw::bc_dirichlet,
                                       kw::sideset,
                                       kw::compflow,
                                       kw::ic,
                                       kw::txt_float_format,
                                       kw::txt_float_default,
                                       kw::txt_float_fixed,
                                       kw::txt_float_scientific,
                                       kw::precision,
                                       kw::diagnostics,
                                       kw::material,
                                       kw::id,
                                       kw::mat_gamma,
                                       kw::mat_mu >;
    using keywords3 = boost::mpl::set< kw::mat_cv,
                                       kw::mat_k,
                                       kw::npar,
                                       kw::physics,
                                       kw::advection,
                                       kw::advdiff,
                                       kw::compflow_navierstokes,
                                       kw::compflow_euler,
                                       kw::user_defined,
                                       kw::vortical_flow,
                                       kw::pde_alpha,
                                       kw::pde_beta,
                                       kw::pde_p0,
                                       kw::laplace,
                                       kw::ctau,
                                       kw::cfl,
                                       kw::mj,
                                       kw::depvar >;
<<<<<<< HEAD
    using keywords4 = boost::mpl::set< kw::nl_energy_growth,
                                       kw::pde_betax,
                                       kw::pde_betay,
                                       kw::pde_betaz,
                                       kw::pde_ce,
                                       kw::pde_kappa,
                                       kw::pde_r0 >;
=======
    using keywords4 = boost::mpl::set< kw::amr,
                                       kw::amr_initial,
                                       kw::amr_uniform >;
>>>>>>> 11c74680
                                     
    //! \brief Constructor: set defaults
    //! \param[in] cl Previously parsed and store command line
    //! \details Anything not set here is initialized by the compiler using the
    //!   default constructor for the corresponding type.
    //! \author J. Bakosi
    InputDeck( const CmdLine& cl = {} ) {
      // Set previously parsed command line
      set< tag::cmd >( cl );
      // Default discretization parameters
      set< tag::discr, tag::nstep >
         ( std::numeric_limits< kw::nstep::info::expect::type >::max() );
      set< tag::discr, tag::term >
         ( std::numeric_limits< kw::term::info::expect::type >::max() );
      set< tag::discr, tag::t0 >( 0.0 );
      set< tag::discr, tag::dt >( 0.0 );
      set< tag::discr, tag::cfl >( 0.0 );
      set< tag::discr, tag::ctau >( 1.0 );
      // Default AMR settings
      set< tag::selected, tag::initialamr >( tk::ctr::InitialAMRType::NONE );
      // Default txt floating-point output precision in digits
      set< tag::prec, tag::diag >( std::cout.precision() );
      // Default intervals
      set< tag::interval, tag::tty >( 1 );
      set< tag::interval, tag::field >( 1 );
      set< tag::interval, tag::diag >( 1 );
      // Initialize help: fill own keywords
      const auto& ctrinfoFill = tk::ctr::Info( get< tag::cmd, tag::ctrinfo >() );
      boost::mpl::for_each< keywords1 >( ctrinfoFill );
      boost::mpl::for_each< keywords2 >( ctrinfoFill );
      boost::mpl::for_each< keywords3 >( ctrinfoFill );
      boost::mpl::for_each< keywords4 >( ctrinfoFill );
    }

    /** @name Pack/Unpack: Serialize InputDeck object for Charm++ */
    ///@{
    //! \brief Pack/Unpack serialize member function
    //! \param[in,out] p Charm++'s PUP::er serializer object reference
    //! \author J. Bakosi
    void pup( PUP::er& p ) {
      tk::Control< tag::title,      kw::title::info::expect::type,
                   tag::selected,   selects,
                   tag::discr,      discretization,
                   tag::prec,       precision,
                   tag::flformat,   floatformat,
                   tag::component,  ncomps,
                   tag::interval,   intervals,
                   tag::cmd,        CmdLine,
                   tag::param,      parameters,
                   tag::error,      std::vector< std::string > >::pup(p);
    }
    //! \brief Pack/Unpack serialize operator|
    //! \param[in,out] p Charm++'s PUP::er serializer object reference
    //! \param[in,out] i InputDeck object reference
    //! \author J. Bakosi
    friend void operator|( PUP::er& p, InputDeck& i ) { i.pup(p); }
    //@}
};

} // ctr::
} // inciter::

#endif // InciterInputDeck_h<|MERGE_RESOLUTION|>--- conflicted
+++ resolved
@@ -110,20 +110,17 @@
                                        kw::cfl,
                                        kw::mj,
                                        kw::depvar >;
-<<<<<<< HEAD
     using keywords4 = boost::mpl::set< kw::nl_energy_growth,
                                        kw::pde_betax,
                                        kw::pde_betay,
                                        kw::pde_betaz,
                                        kw::pde_ce,
                                        kw::pde_kappa,
-                                       kw::pde_r0 >;
-=======
-    using keywords4 = boost::mpl::set< kw::amr,
+                                       kw::pde_r0,
+                                       kw::amr,
                                        kw::amr_initial,
                                        kw::amr_uniform >;
->>>>>>> 11c74680
-                                     
+
     //! \brief Constructor: set defaults
     //! \param[in] cl Previously parsed and store command line
     //! \details Anything not set here is initialized by the compiler using the
