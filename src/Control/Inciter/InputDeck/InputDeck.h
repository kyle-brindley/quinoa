// *****************************************************************************
/*!
  \file      src/Control/Inciter/InputDeck/InputDeck.h
  \copyright 2012-2015, J. Bakosi, 2016-2017, Los Alamos National Security, LLC.
  \brief     Inciter's input deck definition
  \details   This file defines the heterogeneous stack that is used for storing
     the data from user input during the control file parsing of the
     computational shock hydrodynamics tool, Inciter.
*/
// *****************************************************************************
#ifndef InciterInputDeck_h
#define InciterInputDeck_h

#include <limits>
#include <iomanip>
#include <iostream>

#include "NoWarning/set.h"
#include "NoWarning/for_each.h"

#include "Control.h"
#include "Inciter/CmdLine/CmdLine.h"
#include "Inciter/Components.h"

namespace inciter {
namespace ctr {

//! \brief InputDeck : Control< specialized to Inciter >, see Types.h,
//! \details The stack is a tagged tuple, a hierarchical heterogeneous data
//!    structure where all parsed information is stored.
//! \see Base/TaggedTuple.h
//! \see Control/Inciter/Types.h
class InputDeck :
  public tk::Control< // tag           type
                      tag::title,      kw::title::info::expect::type,
                      tag::selected,   selects,
                      tag::discr,      discretization,
                      tag::prec,       precision,
                      tag::flformat,   floatformat,
                      tag::component,  ncomps,
                      tag::interval,   intervals,
                      tag::cmd,        CmdLine,
                      tag::param,      parameters,
                      tag::diag,       diagnostics,
                      tag::error,      std::vector< std::string > > {

  public:
    //! \brief Inciter input deck keywords
    //! \details Since there are more than 20 and boost::mpl only allows maxium
    //!   20 items in a set by default (and I don't want to mess with
    //!   preprocessor-generated boost::mpl headers), the whole set is broken up
    //!   into several sets each containing 20 keywords.
    //! \see tk::grm::use and its documentation
    using keywords1 = boost::mpl::set< kw::title,
                                       kw::nstep,
                                       kw::term,
                                       kw::t0,
                                       kw::dt,
                                       kw::ttyi,
                                       kw::transport,
                                       kw::end,
                                       kw::shear_diff,
                                       kw::slot_cyl,
                                       kw::problem,
                                       kw::plotvar,
                                       kw::interval,
                                       kw::partitioning,
                                       kw::algorithm,
                                       kw::rcb,
                                       kw::rib,
                                       kw::hsfc,
                                       kw::phg,
                                       kw::inciter >;
    using keywords2 = boost::mpl::set< kw::ncomp,
                                       kw::pde_diffusivity,
                                       kw::pde_lambda,
                                       kw::pde_u0,
                                       kw::poisson,
                                       kw::dir_neu,
                                       kw::bc_dirichlet,
                                       kw::sideset,
                                       kw::compflow,
                                       kw::ic,
                                       kw::txt_float_format,
                                       kw::txt_float_default,
                                       kw::txt_float_fixed,
                                       kw::txt_float_scientific,
                                       kw::precision,
                                       kw::diagnostics,
                                       kw::material,
                                       kw::id,
                                       kw::mat_gamma,
                                       kw::mat_mu >;
    using keywords3 = boost::mpl::set< kw::mat_cv,
                                       kw::mat_k,
                                       kw::npar,
                                       kw::physics,
                                       kw::advection,
                                       kw::advdiff,
                                       kw::compflow_navierstokes,
                                       kw::compflow_euler,
                                       kw::user_defined,
                                       kw::vortical_flow,
                                       kw::pde_alpha,
                                       kw::pde_beta,
                                       kw::pde_p0,
                                       kw::laplace,
                                       kw::ctau,
                                       kw::cfl,
                                       kw::mj,
                                       kw::depvar >;
    using keywords4 = boost::mpl::set< kw::nl_energy_growth,
                                       kw::pde_betax,
                                       kw::pde_betay,
                                       kw::pde_betaz,
                                       kw::pde_ce,
                                       kw::pde_kappa,
                                       kw::pde_r0,
                                       kw::amr,
                                       kw::amr_initial,
                                       kw::amr_uniform,
                                       kw::rayleigh_taylor,
<<<<<<< HEAD
                                       kw::taylor_green,
                                       kw::artvisc,
=======
                                       kw::filetype,
                                       kw::exodusii,
                                       kw::root,
>>>>>>> c6bd470c
                                       kw::error,
                                       kw::l2,
                                       kw::linf >;

    //! \brief Constructor: set defaults
    //! \param[in] cl Previously parsed and store command line
    //! \details Anything not set here is initialized by the compiler using the
    //!   default constructor for the corresponding type.
    InputDeck( const CmdLine& cl = {} ) {
      // Set previously parsed command line
      set< tag::cmd >( cl );
      // Default discretization parameters
      set< tag::discr, tag::nstep >
         ( std::numeric_limits< kw::nstep::info::expect::type >::max() );
      set< tag::discr, tag::term >
         ( std::numeric_limits< kw::term::info::expect::type >::max() );
      set< tag::discr, tag::t0 >( 0.0 );
      set< tag::discr, tag::dt >( 0.0 );
      set< tag::discr, tag::cfl >( 0.0 );
      set< tag::discr, tag::ctau >( 1.0 );
      // Default field output file type
      set< tag::selected, tag::filetype >( tk::ctr::FieldFileType::EXODUSII );
      // Default AMR settings
      set< tag::selected, tag::initialamr >( tk::ctr::InitialAMRType::NONE );
      // Default txt floating-point output precision in digits
      set< tag::prec, tag::diag >( std::cout.precision() );
      // Default intervals
      set< tag::interval, tag::tty >( 1 );
      set< tag::interval, tag::field >( 1 );
      set< tag::interval, tag::diag >( 1 );
      // Initialize help: fill own keywords
      const auto& ctrinfoFill = tk::ctr::Info( get< tag::cmd, tag::ctrinfo >() );
      boost::mpl::for_each< keywords1 >( ctrinfoFill );
      boost::mpl::for_each< keywords2 >( ctrinfoFill );
      boost::mpl::for_each< keywords3 >( ctrinfoFill );
      boost::mpl::for_each< keywords4 >( ctrinfoFill );
    }

    /** @name Pack/Unpack: Serialize InputDeck object for Charm++ */
    ///@{
    //! \brief Pack/Unpack serialize member function
    //! \param[in,out] p Charm++'s PUP::er serializer object reference
    void pup( PUP::er& p ) {
      tk::Control< tag::title,      kw::title::info::expect::type,
                   tag::selected,   selects,
                   tag::discr,      discretization,
                   tag::prec,       precision,
                   tag::flformat,   floatformat,
                   tag::component,  ncomps,
                   tag::interval,   intervals,
                   tag::cmd,        CmdLine,
                   tag::param,      parameters,
                   tag::diag,       diagnostics,
                   tag::error,      std::vector< std::string > >::pup(p);
    }
    //! \brief Pack/Unpack serialize operator|
    //! \param[in,out] p Charm++'s PUP::er serializer object reference
    //! \param[in,out] i InputDeck object reference
    friend void operator|( PUP::er& p, InputDeck& i ) { i.pup(p); }
    //@}
};

} // ctr::
} // inciter::

#endif // InciterInputDeck_h<|MERGE_RESOLUTION|>--- conflicted
+++ resolved
@@ -120,14 +120,11 @@
                                        kw::amr_initial,
                                        kw::amr_uniform,
                                        kw::rayleigh_taylor,
-<<<<<<< HEAD
                                        kw::taylor_green,
                                        kw::artvisc,
-=======
                                        kw::filetype,
                                        kw::exodusii,
                                        kw::root,
->>>>>>> c6bd470c
                                        kw::error,
                                        kw::l2,
                                        kw::linf >;
