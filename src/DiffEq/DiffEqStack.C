--- conflicted
+++ resolved
@@ -2,11 +2,7 @@
 /*!
   \file      src/DiffEq/DiffEqStack.C
   \author    J. Bakosi
-<<<<<<< HEAD
-  \date      Wed 15 Apr 2015 10:14:11 AM MDT
-=======
-  \date      Wed 29 Apr 2015 01:47:36 PM MDT
->>>>>>> c1398118
+  \date      Thu 30 Apr 2015 09:50:06 AM MDT
   \copyright 2012-2015, Jozsef Bakosi.
   \brief     Stack of differential equations
   \details   This file defines class DiffEqStack, which implements various
@@ -181,13 +177,8 @@
 
   // Mix number-fraction beta SDE
   // Construct vector of vectors for all possible policies for SDE
-<<<<<<< HEAD
-  using MixBetaPolicies =
-    mpl::vector< walker::InitPolicies, MixBetaCoeffPolicies >;
-=======
   using MixNumFracBetaPolicies =
-    mpl::vector< tk::InitPolicies, MixNumFracBetaCoeffPolicies >;
->>>>>>> c1398118
+    mpl::vector< walker::InitPolicies, MixNumFracBetaCoeffPolicies >;
   // Register SDE for all combinations of policies
   mpl::cartesian_product< MixNumFracBetaPolicies >(
     registerDiffEq< MixNumberFractionBeta >
@@ -196,7 +187,7 @@
   // Mix mass-fraction beta SDE
   // Construct vector of vectors for all possible policies for SDE
   using MixMassFracBetaPolicies =
-    mpl::vector< tk::InitPolicies, MixMassFracBetaCoeffPolicies >;
+    mpl::vector< walker::InitPolicies, MixMassFracBetaCoeffPolicies >;
   // Register SDE for all combinations of policies
   mpl::cartesian_product< MixMassFracBetaPolicies >(
     registerDiffEq< MixMassFractionBeta >
@@ -700,20 +691,12 @@
     ctr::DiffEq().name( ctr::DiffEqType::MIXNUMFRACBETA ), "" );
   info.emplace_back( "kind", "stochastic" );
   info.emplace_back( "dependent variable", std::string( 1,
-<<<<<<< HEAD
-    g_inputdeck.get< tag::param, tag::mixbeta, tag::depvar >()[c] ) );
-  info.emplace_back( "initialization policy", ctr::InitPolicy().name(
-    g_inputdeck.get< tag::param, tag::mixbeta, tag::initpolicy >()[c] ) );
-  info.emplace_back( "coefficients policy", ctr::CoeffPolicy().name(
-    g_inputdeck.get< tag::param, tag::mixbeta, tag::coeffpolicy >()[c] ) );
-=======
     g_inputdeck.get< tag::param, tag::mixnumfracbeta, tag::depvar >()[c] ) );
-  info.emplace_back( "initialization policy", tk::ctr::InitPolicy().name(
+  info.emplace_back( "initialization policy", ctr::InitPolicy().name(
     g_inputdeck.get< tag::param, tag::mixnumfracbeta, tag::initpolicy >()[c] ) );
-  info.emplace_back( "coefficients policy", tk::ctr::CoeffPolicy().name(
+  info.emplace_back( "coefficients policy", ctr::CoeffPolicy().name(
     g_inputdeck.get< tag::param, tag::mixnumfracbeta, tag::coeffpolicy >()[c] )
   );
->>>>>>> c1398118
   info.emplace_back( "start offset in particle array", std::to_string(
     g_inputdeck.get< tag::component >().offset< tag::mixnumfracbeta >(c) ) );
   auto ncomp =
@@ -772,10 +755,10 @@
   info.emplace_back( "kind", "stochastic" );
   info.emplace_back( "dependent variable", std::string( 1,
     g_inputdeck.get< tag::param, tag::mixmassfracbeta, tag::depvar >()[c] ) );
-  info.emplace_back( "initialization policy", tk::ctr::InitPolicy().name(
+  info.emplace_back( "initialization policy", ctr::InitPolicy().name(
     g_inputdeck.get< tag::param, tag::mixmassfracbeta, tag::initpolicy >()[c] )
   );
-  info.emplace_back( "coefficients policy", tk::ctr::CoeffPolicy().name(
+  info.emplace_back( "coefficients policy", ctr::CoeffPolicy().name(
     g_inputdeck.get< tag::param, tag::mixmassfracbeta, tag::coeffpolicy >()[c] )
   );
   info.emplace_back( "start offset in particle array", std::to_string(
