//******************************************************************************
/*!
  \file      src/IO/ExodusIIMeshReader.C
  \author    J. Bakosi
<<<<<<< HEAD
  \date      Fri 06 Nov 2015 02:22:52 PM MST
=======
  \date      Sat 14 Nov 2015 07:01:18 AM MST
>>>>>>> b8bbbb9a
  \copyright 2012-2015, Jozsef Bakosi.
  \brief     ExodusII mesh reader
  \details   ExodusII mesh reader class definition. Currently, this is a bare
     minimum functionality to interface with the ExodusII reader. It only reads
     3D meshes and only triangle and tetrahedron elements.
*/
//******************************************************************************

#include <cstdint>
#include <cstdio>
#include <string>
#include <numeric>

#if defined(__clang__) || defined(__GNUC__)
  #pragma GCC diagnostic push
  #pragma GCC diagnostic ignored "-Wconversion"
#endif

#include <exodusII.h>

#if defined(__clang__) || defined(__GNUC__)
  #pragma GCC diagnostic pop
#endif

#include <ne_nemesisI.h>

#include "ExodusIIMeshReader.h"
#include "Exception.h"
#include "UnsMesh.h"
#include "Reorder.h"

using tk::ExodusIIMeshReader;

ExodusIIMeshReader::ExodusIIMeshReader( const std::string& filename,
                                        int cpuwordsize,
                                        int iowordsize ) :
  m_filename( filename ),
  m_inFile( 0 ),
  m_eidt( m_nnpe.size(), -1 ),
  m_nel( m_nnpe.size(), -1 )
//******************************************************************************
//  Constructor: open Exodus II file
//! \param[in] filename File to open as ExodusII file
//! \param[inout] mesh Unstructured mesh object to load the data to
//! \param[in] cpuwordsize Set CPU word size, see ExodusII documentation
//! \param[in] iowordsize Set I/O word size, see ExodusII documentation
//! \author J. Bakosi
//******************************************************************************
{
  float version;

  m_inFile = ex_open( filename.c_str(), EX_READ, &cpuwordsize, &iowordsize,
                      &version );

  ErrChk( m_inFile > 0, "Failed to open ExodusII file: " + filename );
}

ExodusIIMeshReader::~ExodusIIMeshReader() noexcept
//******************************************************************************
//  Destructor
//! \author J. Bakosi
//******************************************************************************
{
  if ( ex_close(m_inFile) < 0 )
    printf( ">>> WARNING: Failed to close ExodusII file: %s\n",
            m_filename.c_str() );
}

void
ExodusIIMeshReader::readMesh( UnsMesh& mesh )
//******************************************************************************
//  Read ExodusII mesh file
//! \param[in] mesh Unstructured mesh object
//! \author J. Bakosi
//******************************************************************************
{
  readHeader( mesh );
  readElements( mesh );
  readNodes( mesh );
}

void
ExodusIIMeshReader::readGraph( UnsMesh& mesh )
//******************************************************************************
//  Read only connectivity graph from file
//! \param[in] mesh Unstructured mesh object
//! \author J. Bakosi
//******************************************************************************
{
  readHeader( mesh );
  readElements( mesh );
}

std::size_t
ExodusIIMeshReader::readHeader()
//******************************************************************************
//  Read ExodusII header without setting mesh size
//! \return Number of nodes in mesh
//! \author J. Bakosi
//******************************************************************************
{
  char title[MAX_LINE_LENGTH+1];
  int ndim, nel, nnodeset, nelemset, nnode, neblk;

  ErrChk(
    ex_get_init( m_inFile, title, &ndim, &nnode, &nel, &neblk, &nnodeset,
                 &nelemset ) == 0,
    "Failed to read header from ExodusII file: " + m_filename );

  ErrChk( nnode > 0,
          "Number of nodes read from ExodusII file must be larger than zero" );
  ErrChk( neblk > 0,
          "Number of element blocks read from ExodusII file must be larger "
          "than zero" );
  ErrChk( ndim == 3, "Need a 3D mesh from ExodusII file " + m_filename);

  m_neblk = static_cast< std::size_t >( neblk );

  return static_cast< std::size_t >( nnode );
}

void
ExodusIIMeshReader::readHeader( UnsMesh& mesh )
//******************************************************************************
//  Read ExodusII header with setting mesh size
//! \param[in] mesh Unstructured mesh object
//! \author J. Bakosi
//******************************************************************************
{
  // Read ExodusII file header and set mesh graph size
  mesh.size() = m_nnode = static_cast< std::size_t >( readHeader() );
}

void
ExodusIIMeshReader::readNodes( UnsMesh& mesh )
//******************************************************************************
//  Read all node coordinates from ExodusII file
//! \param[in] mesh Unstructured mesh object
//! \author J. Bakosi
//******************************************************************************
{
  mesh.x().resize( m_nnode );
  mesh.y().resize( m_nnode );
  mesh.z().resize( m_nnode );

  ErrChk( ex_get_coord( m_inFile, mesh.x().data(), mesh.y().data(),
                        mesh.z().data() ) == 0,
          "Failed to read coordinates from ExodusII file: " + m_filename );
}

void
ExodusIIMeshReader::readNode( std::size_t id,
                              std::vector< tk::real >& x,
                              std::vector< tk::real >& y,
                              std::vector< tk::real >& z )
//******************************************************************************
//  Read coordinates of a single mesh node from ExodusII file
//! \param[in] id Node id whose coordinates to read
//! \param[inout] x Vector of x coordinates to push to
//! \param[inout] y Vector of y coordinates to push to
//! \param[inout] z Vector of z coordinates to push to
//! \author J. Bakosi
//******************************************************************************
{
  tk::real px, py, pz;

  ErrChk(
    ne_get_n_coord(
      m_inFile, static_cast<int64_t>(id)+1, 1, &px, &py, &pz) == 0,
      "Failed to read coordinates of node " + std::to_string( id ) +
      " from ExodusII file: " + m_filename );

  x.push_back( px );
  y.push_back( py );
  z.push_back( pz );
}

std::size_t
ExodusIIMeshReader::readElemBlockIDs()
//******************************************************************************
//  Read element block IDs from ExodusII file
//! \return Total number of nodes in mesh
//! \author J. Bakosi
//******************************************************************************
{
  // Read ExodusII file header
  auto nnode = readHeader();

  std::vector< int > eid( m_neblk );

  // Read element block ids
  ErrChk( ex_get_elem_blk_ids( m_inFile, eid.data()) == 0,
          "Failed to read element block ids from ExodusII file: " +
          m_filename );

  // Fill element block ID vector
  for (auto id : eid) {
    char eltype[MAX_STR_LENGTH+1];
    int nel, nnpe, nattr;

    // Read element block information
    ErrChk(
      ex_get_elem_block( m_inFile, id, eltype, &nel, &nnpe, &nattr ) == 0,
      "Failed to read element block information from ExodusII file: " +
      m_filename );

    // Store ExodusII element block ID
    m_eid.push_back( id );

    // Store ExodusII element block ID mapped to tk::ExoElemType enum, and
    // number of elements per block mapped to tk::ExoElemType enum
    if (nnpe == 4) {        // tetrahedra
      m_eidt[ static_cast<std::size_t>(ExoElemType::TET) ] = id;
      m_nel[ static_cast<std::size_t>(ExoElemType::TET) ] = nel;
    } else if (nnpe == 3) { // triangles
      m_eidt[ static_cast<std::size_t>(ExoElemType::TRI) ] = id;
      m_nel[ static_cast<std::size_t>(ExoElemType::TRI) ] = nel;
    }
  }

  return nnode;
}


void
ExodusIIMeshReader::readElements( UnsMesh& mesh )
//******************************************************************************
//  Read element blocks and connectivity from ExodusII file
//! \param[in] mesh Unstructured mesh object
//! \author J. Bakosi
//******************************************************************************
{
  // Read element block ids
  readElemBlockIDs();

  for (auto id : m_eid) {
    char eltype[MAX_STR_LENGTH+1];
    int nel, nnpe, nattr;

    // Read element block information
    ErrChk(
      ex_get_elem_block( m_inFile, id, eltype, &nel, &nnpe, &nattr ) == 0,
      "Failed to read element block information from ExodusII file: " +
      m_filename );

    // Read element connectivity
    auto connectsize = static_cast< std::size_t >( nel*nnpe );
    if (nnpe == 4) {    // tetrahedra

      mesh.tettag().resize( connectsize, { 1 } );
      std::vector< int > inpoel( connectsize );
      ErrChk(
        ex_get_elem_conn( m_inFile, id, inpoel.data() ) == 0,
        "Failed to read " + std::string(eltype) + " element connectivity from "
        "ExodusII file: " + m_filename );
      for (auto n : inpoel)
        mesh.tetinpoel().push_back( static_cast< std::size_t >( n ) );

    } else if (nnpe == 3) {    // triangles

      mesh.tritag().resize( connectsize, { 1 } );
      std::vector< int > inpoel( connectsize );
      ErrChk(
        ex_get_elem_conn( m_inFile, id, inpoel.data() ) == 0,
        "Failed to read " + std::string(eltype) + " element connectivity from "
        "ExodusII file: " + m_filename );
      for (auto n : inpoel)
        mesh.triinpoel().push_back( static_cast< std::size_t >( n ) );

    }
  }

  // Shift node IDs to start from zero
  shiftToZero( mesh.triinpoel() );
  shiftToZero( mesh.tetinpoel() );
}

void
ExodusIIMeshReader::readElement( std::size_t id,
                                 tk::ExoElemType elemtype,
                                 std::vector< std::size_t >& conn )
//******************************************************************************
//  Read element connectivity of a single mesh cell from ExodusII file
//! \param[in] id Element id whose connectivity to read
//! \param[in] elemtype Element type
//! \param[inout] conn Connectivity vector to push to
//! \note Must be preceded by a call to readElemBlockIDs()
//! \author J. Bakosi
//******************************************************************************
{
  Assert( std::accumulate(begin(m_eidt), end(m_eidt), 0) != -m_nnpe.size(),
          "A call to ExodusIIMeshReader::readElement() must be preceded by a "
          "call to ExodusIIMeshReader::readElemBlockIDs()" );

  auto bid = static_cast< std::size_t >( elemtype );

  std::vector< int > c( m_nnpe[bid] );

  // Read element connectivity from file
  ErrChk(
    ne_get_n_elem_conn(
      m_inFile, m_eidt[bid], static_cast<int64_t>(id)+1, 1, c.data() ) == 0,
      "Failed to read element connectivity of element " + std::to_string( id ) +
      " from block " + std::to_string(m_eidt[bid]) + " from ExodusII file: " +
      m_filename );

  // Put in element connectivity using zero-based node indexing
  for (auto i : c) conn.push_back( static_cast<std::size_t>(i)-1 );
}

int
ExodusIIMeshReader::nel( tk::ExoElemType elemtype )
//******************************************************************************
//  Return number of elements in a mesh block in the ExodusII file
//! \param[in] elemtype Element type
//! \return Number of elements in elemtype given
//! \note Must be preceded by a call to readElemBlockIDs()
//! \author J. Bakosi
//******************************************************************************
{
  Assert( std::accumulate(begin(m_eidt),end(m_eidt),0) != -m_nnpe.size(),
          "A call to ExodusIIMeshReader::readElement() must be preceded by a "
          "call to ExodusIIMeshReader::readElemBlockIDs()" );

  return m_nel[ static_cast< std::size_t >( elemtype ) ];
}<|MERGE_RESOLUTION|>--- conflicted
+++ resolved
@@ -2,11 +2,7 @@
 /*!
   \file      src/IO/ExodusIIMeshReader.C
   \author    J. Bakosi
-<<<<<<< HEAD
-  \date      Fri 06 Nov 2015 02:22:52 PM MST
-=======
-  \date      Sat 14 Nov 2015 07:01:18 AM MST
->>>>>>> b8bbbb9a
+  \date      Sat 14 Nov 2015 07:19:52 AM MST
   \copyright 2012-2015, Jozsef Bakosi.
   \brief     ExodusII mesh reader
   \details   ExodusII mesh reader class definition. Currently, this is a bare
