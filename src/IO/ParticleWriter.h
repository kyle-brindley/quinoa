// *****************************************************************************
/*!
  \file      src/IO/ParticleWriter.h
  \copyright 2012-2015, J. Bakosi, 2016-2017, Los Alamos National Security, LLC.
  \brief     Charm++ group for outputing particle data to file via H5Part
  \details   Charm++ group for outputing particle data to file via H5Part in
     parallel using MPI-IO.
*/
// *****************************************************************************
#ifndef ParticleWriter_h
#define ParticleWriter_h

#include <string>
#include <vector>

#include "Exception.h"
#include "H5PartWriter.h"

#include "NoWarning/particlewriter.decl.h"
#include "NoWarning/transporter.decl.h"

namespace tk {

//! \brief Charm++ group used to output particle data to file in parallel using
//!   H5Part and MPI-IO
template< class HostProxy >
class ParticleWriter : public CBase_ParticleWriter< HostProxy > {

  public:
    //! Constructor
    //! \param[in] host Host proxy
    //! \param[in] filename Filename of particle output file
    //! \details It is okay to call this constructor with empty filename. In
    //!   that case no IO will be performed. This is basically a punt to enable
    //!   skipping H5Part I/O. Particles are a highly experimental feature at
    //!   this point.
    explicit ParticleWriter( const HostProxy& host,
                             const std::string& filename ) :
      m_host( host ),
      m_writer( filename ),
<<<<<<< HEAD
=======
      m_npar( 0 ),
>>>>>>> 8d641e08
      m_nchare( 0 ),
      m_x(),
      m_y(),
      m_z() {}

    //! Chares contribute their number of particles they will output on my PE
    //! \param[in] n Number of particles will be contributed
    //! \note This function does not have to be declared as a Charm++ entry
    //!   method since it is always called by chares on the same PE.
    void npar( std::size_t n ) { m_npar += n; }

    //! Receive, buffer, and write particle coordinates to file
    //! \param[in] nchare Number of chares that contribute
    //! \param[in] it Iteration count
    //! \param[in] x X coordinates of particles
    //! \param[in] y Y coordinates of particles
    //! \param[in] z Z coordinates of particles
    //! \note This function does not have to be declared as a Charm++ entry
    //!   method since it is always called by chares on the same PE.
    void writeCoords( std::size_t nchare,
                      uint64_t it,
                      const std::vector< tk::real >& x,
                      const std::vector< tk::real >& y,
                      const std::vector< tk::real >& z )
    {
      if (m_npar == 0 && ++m_nchare == nchare) {
        signal2host_outcomplete( m_host );
        m_nchare = 0;
        return;
      }
      Assert( x.size() == y.size() && y.size() == z.size(),
              "Particle coordinates array sizes mismatch" );
      // buffer up coordinates
      m_x.insert( end(m_x), begin(x), end(x) );
      m_y.insert( end(m_y), begin(y), end(y) );
      m_z.insert( end(m_z), begin(z), end(z) );
      // if received from all chares on my PE, write to file
      if (++m_nchare == nchare) {
        m_writer.writeCoords( it, m_x, m_y, m_z );
        signal2host_outcomplete( m_host );
        m_x.clear();        // prepare for next step
        m_y.clear();
        m_z.clear();
        m_npar = 0;
        m_nchare = 0;
      }
    }

  private:
    HostProxy m_host;
    tk::H5PartWriter m_writer;     //!< Particle file format writer
    uint64_t m_npar;               //!< Number of particles to be written
    std::size_t m_nchare;          //!< Number of chares contributed
    std::vector< tk::real > m_x;   //!< Buffer collecting x coordinates
    std::vector< tk::real > m_y;   //!< Buffer collecting y coordinates
    std::vector< tk::real > m_z;   //!< Buffer collecting z coordinates

    #if defined(__clang__)
      #pragma clang diagnostic push
      #pragma clang diagnostic ignored "-Wdocumentation"
    #endif
    /** @name Host signal calls
      * \brief These functions signal back to the host via a global reduction
      *   originating from each PE branch
      * \details Singal calls contribute to a reduction on all branches (PEs)
      *   of ParticleWriter to the host, e.g., inciter::CProxy_Transporter,
      *   given by the template argument HostProxy. The signal functions are
      *   overloads on the specialization, e.g., inciter::CProxy_Transporter, of
      *   the ParticleWriter template. They create Charm++ reduction targets via
      *   creating a callback that invokes the typed reduction client, where
      *   host is the proxy on which the reduction target method, given by the
      *   string followed by "redn_wrapper_", e.g., parcomplete(), is called
      *   upon completion of the reduction.
      *
      *   Note that we do not use Charm++'s CkReductionTarget macro here,
      *   but instead explicitly generate the code that that macro would
      *   generate. To explain why, here is Charm++'s CkReductionTarget macro's
      *   definition, given in ckreduction.h:
      *   \code{.cpp}
      *      #define CkReductionTarget(me, method) \
      *        CkIndex_##me::redn_wrapper_##method(NULL)
      *   \endcode
      *   This macro takes arguments 'me' (a class name) and 'method' a member
      *   function of class 'me' and generates the call
      *   'CkIndex_<class>::redn_wrapper_<method>(NULL)'. With the overloads the
      *   signal2* functions generate, we do the above macro's job for
      *   ParticleWriter specialized by HostProxy, hard-coded here, as well its
      *   reduction target. This is required since
      *    * Charm++'s CkReductionTarget macro's preprocessing happens earlier
      *      than type resolution and the string of the template argument would
      *      be substituted instead of the type specialized (which is not what
      *      we want here), and
      *    * the template argument class, e.g, CProxy_Transporter, is in a
      *      namespace different than that of ParticleWriter. When a new class
      *      is used to specialize ParticleWriter, the compiler will alert that
      *      a new overload needs to be defined.
      *
      * \note This simplifies client-code, e.g., inciter::Transporter, which now
      *   requires no explicit book-keeping with counters, etc. Also a reduction
      *   (instead of a direct call to the host) better utilizes the
      *   communication network as computational nodes can send their aggregated
      *   contribution to other nodes on a network instead of all chares sending
      *   their (smaller) contributions to the same host, (hopefully)
      *   implemented using a tree among the PEs.
      * \see http://charm.cs.illinois.edu/manuals/html/charm++/manual.html,
      *   Sections "Processor-Aware Chare Collections" and "Chare Arrays".
      * */
    ///@{
    //! \brief Signal back to host that the output of particles is complete
    void signal2host_outcomplete( const inciter::CProxy_Transporter& host )
    {
      using inciter::CkIndex_Transporter;
      Group::contribute(
        CkCallback(CkIndex_Transporter::redn_wrapper_outcomplete(NULL), host) );
    }
    ///@}
    #if defined(__clang__)
      #pragma clang diagnostic pop
    #endif
};

} // tk::

#define CK_TEMPLATES_ONLY
#include "NoWarning/particlewriter.def.h"
#undef CK_TEMPLATES_ONLY

#endif // ParticleWriter_h<|MERGE_RESOLUTION|>--- conflicted
+++ resolved
@@ -38,10 +38,7 @@
                              const std::string& filename ) :
       m_host( host ),
       m_writer( filename ),
-<<<<<<< HEAD
-=======
       m_npar( 0 ),
->>>>>>> 8d641e08
       m_nchare( 0 ),
       m_x(),
       m_y(),
