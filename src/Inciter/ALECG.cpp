// *****************************************************************************
/*!
  \file      src/Inciter/ALECG.cpp
  \copyright 2012-2015 J. Bakosi,
             2016-2018 Los Alamos National Security, LLC.,
             2019-2020 Triad National Security, LLC.
             All rights reserved. See the LICENSE file for details.
  \brief     ALECG for a PDE system with continuous Galerkin + ALE + RK
  \details   ALECG advances a system of partial differential equations (PDEs)
    using a continuous Galerkin (CG) finite element (FE) spatial discretization
    (using linear shapefunctions on tetrahedron elements) combined with a
    Runge-Kutta (RK) time stepping scheme in the arbitrary Eulerian-Lagrangian
    reference frame.
  \see The documentation in ALECG.h.
*/
// *****************************************************************************

#include "QuinoaConfig.hpp"
#include "ALECG.hpp"
#include "Vector.hpp"
#include "Reader.hpp"
#include "ContainerUtil.hpp"
#include "UnsMesh.hpp"
#include "ExodusIIMeshWriter.hpp"
#include "Inciter/InputDeck/InputDeck.hpp"
#include "DerivedData.hpp"
#include "CGPDE.hpp"
#include "Discretization.hpp"
#include "DiagReducer.hpp"
#include "NodeBC.hpp"
#include "Refiner.hpp"
#include "Reorder.hpp"
#include "Around.hpp"
#include "CGPDE.hpp"
#include "Integrate/Mass.hpp"

#ifdef HAS_ROOT
  #include "RootMeshWriter.hpp"
#endif

namespace inciter {

extern ctr::InputDeck g_inputdeck;
extern ctr::InputDeck g_inputdeck_defaults;
extern std::vector< CGPDE > g_cgpde;

//! Runge-Kutta coefficients
static const std::array< tk::real, 3 > rkcoef{{ 1.0/3.0, 1.0/2.0, 1.0 }};

} // inciter::

using inciter::ALECG;

ALECG::ALECG( const CProxy_Discretization& disc,
              const std::map< int, std::vector< std::size_t > >& bface,
              const std::map< int, std::vector< std::size_t > >& bnode,
              const std::vector< std::size_t >& triinpoel ) :
  m_disc( disc ),
  m_initial( 1 ),
  m_nsol( 0 ),
  m_nlhs( 0 ),
  m_ngrad( 0 ),
  m_nrhs( 0 ),
  m_nbnorm( 0 ),
  m_ndfnorm( 0 ),
  m_bnode( bnode ),
  m_bface( bface ),
  m_triinpoel( triinpoel ),
  m_bndel( bndel() ),
  m_dfnorm(),
  m_u( m_disc[thisIndex].ckLocal()->Gid().size(),
       g_inputdeck.get< tag::component >().nprop() ),
  m_un( m_u.nunk(), m_u.nprop() ),
  m_lhs( m_u.nunk(), m_u.nprop() ),
  m_rhs( m_u.nunk(), m_u.nprop() ),
  m_grad( Disc()->Bid().size(), m_u.nprop()*3 ),
  m_bcdir(),
  m_lhsc(),
  m_gradc(),
  m_rhsc(),
  m_diag(),
  m_bnorm(),
  m_bnormc(),
  m_dfnormc(),
  m_stage( 0 ),
  m_boxnodes()
// *****************************************************************************
//  Constructor
//! \param[in] disc Discretization proxy
//! \param[in] bface Boundary-faces mapped to side sets used in the input file
//! \param[in] bnode Boundary-node lists mapped to side sets used in input file
//! \param[in] triinpoel Boundary-face connectivity where BCs set (global ids)
// *****************************************************************************
//! [Constructor]
{
  usesAtSync = true;    // enable migration at AtSync

  // Activate SDAG wait for initially computing the left-hand side and normals
  thisProxy[ thisIndex ].wait4lhs();

  // Signal the runtime system that the workers have been created
  contribute( sizeof(int), &m_initial, CkReduction::sum_int,
    CkCallback(CkReductionTarget(Transporter,comfinal), Disc()->Tr()) );
}
//! [Constructor]

void
ALECG::norm()
// *****************************************************************************
// Start (re-)computing boundare point-, and dual-face normals
// *****************************************************************************
{
  // Query nodes at which symmetry BCs are specified
  std::unordered_set< std::size_t > symbcnodes;
  for (const auto& eq : g_cgpde)
    eq.symbcnodes( m_bface, m_triinpoel, symbcnodes );

  // Compute boundary point normals
  bnorm( std::move(symbcnodes) );

  // Compute dual-face normals associated to edges
  dfnorm();
}

std::vector< std::size_t >
ALECG::bndel() const
// *****************************************************************************
// Find elements along our mesh chunk boundary
//! \return List of local element ids that have at least a single node
//!   contributing to a chare boundary
// *****************************************************************************
{
  // Lambda to find out if a mesh node is shared with another chare
  auto shared = [this]( std::size_t i ){
    for (const auto& [c,n] : Disc()->NodeCommMap())
      if (n.find(i) != end(n)) return true;
    return false;
  };

  // Find elements along our mesh chunk boundary
  std::vector< std::size_t > e;
  const auto& inpoel = Disc()->Inpoel();
  const auto gid = Disc()->Gid();
  for (std::size_t n=0; n<inpoel.size(); ++n)
    if (shared( gid[ inpoel[n] ] )) e.push_back( n/4 );
  tk::unique( e );

  return e;
}

void
ALECG::dfnorm()
// *****************************************************************************
// Compute dual-face normals associated to edges
// *****************************************************************************
{
  auto d = Disc();
  const auto& inpoel = d->Inpoel();
  const auto& coord = d->Coord();
  const auto& gid = d->Gid();

  // compute derived data structures
  auto esup = tk::genEsup( inpoel, 4 );
  auto psup = tk::genPsup( inpoel, 4, esup );
  auto esued = tk::genEsued( inpoel, 4, esup );

  // Compute dual-face normals for domain edges
  for (std::size_t p=0; p<gid.size(); ++p)    // for each point p
    for (auto q : tk::Around(psup,p))         // for each edge p-q
      if (gid[p] < gid[q])
        m_dfnorm[{gid[p],gid[q]}] = cg::edfnorm( {p,q}, coord, inpoel, esued );

  // Send our dual-face normal contributions to neighbor chares
  if (d->EdgeCommMap().empty())
    comdfnorm_complete();
  else {
    for (const auto& [c,edges] : d->EdgeCommMap()) {
      decltype(m_dfnorm) exp;
      for (const auto& e : edges) exp[e] = tk::cref_find(m_dfnorm,e);
      thisProxy[c].comdfnorm( exp );
    }
  }

  owndfnorm_complete();
}

void
ALECG::comdfnorm( const std::unordered_map< tk::UnsMesh::Edge,
                    std::array< tk::real, 3 >,
                    tk::UnsMesh::Hash<2>, tk::UnsMesh::Eq<2> >& dfnorm )
// *****************************************************************************
// Receive contributions to dual-face normals on chare-boundaries
//! \param[in] dfnorm Incoming partial sums of dual-face normals associated to
//!   chare-boundary edges
// *****************************************************************************
{
  // Buffer up inccoming contributions to dual-face normals
  for (const auto& [e,n] : dfnorm) {
    auto& dfn = m_dfnormc[e];
    dfn[0] += n[0];
    dfn[1] += n[1];
    dfn[2] += n[2];
  }

  if (++m_ndfnorm == Disc()->EdgeCommMap().size()) {
    m_ndfnorm = 0;
    comdfnorm_complete();
  }
}

void
ALECG::bnorm( std::unordered_set< std::size_t >&& symbcnodes )
// *****************************************************************************
//  Compute boundary point normals
//! \param[in] Node ids at which symmetry BCs are set
// *****************************************************************************
{
  auto d = Disc();

  const auto& coord = d->Coord();
  const auto& lid = d->Lid();
  const auto& x = coord[0];
  const auto& y = coord[1];
  const auto& z = coord[2];

  // Lambda to compute the inverse distance squared between boundary face
  // centroid and boundary point. Here p is the global node id and g is the
  // geometry of the boundary face, see tk::geoFaceTri().
  auto invdistsq = [&]( const tk::Fields& g, std::size_t p ){
    return 1.0 / ( (g(0,4,0) - x[p])*(g(0,4,0) - x[p]) +
                   (g(0,5,0) - y[p])*(g(0,5,0) - y[p]) +
                   (g(0,6,0) - z[p])*(g(0,6,0) - z[p]) );
  };

  // Compute boundary point normals on all side sets summing inverse distance
  // weighted face normals to points. This is only a partial sum at shared
  // boundary points in parallel.
  const auto& gid = d->Gid();
  for (const auto& [ setid, faceids ] : m_bface) {
    for (auto f : faceids) {
      tk::UnsMesh::Face
        face{ tk::cref_find( lid, m_triinpoel[f*3+0] ),
              tk::cref_find( lid, m_triinpoel[f*3+1] ),
              tk::cref_find( lid, m_triinpoel[f*3+2] ) };
      std::array< tk::real, 3 > fx{ x[face[0]], x[face[1]], x[face[2]] };
      std::array< tk::real, 3 > fy{ y[face[0]], y[face[1]], y[face[2]] };
      std::array< tk::real, 3 > fz{ z[face[0]], z[face[1]], z[face[2]] };
      auto g = tk::geoFaceTri( fx, fy, fz );
      for (auto p : face) {
        auto i = symbcnodes.find( gid[p] );
        if (i != end(symbcnodes)) {     // only if user set symbc on node
          tk::real r = invdistsq( g, p );
          auto& n = m_bnorm[ gid[p] ];  // associate global node id
          n[0] += r*g(0,1,0);
          n[1] += r*g(0,2,0);
          n[2] += r*g(0,3,0);
          n[3] += r;
        }
      }
    }
  }

  // Send our nodal normal contributions to neighbor chares
  if (d->NodeCommMap().empty())
   comnorm_complete();
  else
    for (const auto& [ neighborchare, sharednodes ] : d->NodeCommMap()) {
      std::unordered_map< std::size_t, std::array< tk::real, 4 > > exp;
      for (auto i : sharednodes) {      // symmetry BCs may be specified on only
        auto j = m_bnorm.find(i);       // a subset of chare boundary nodes
        if (j != end(m_bnorm)) exp[i] = j->second;
      }
      thisProxy[ neighborchare ].comnorm( exp );
    }

  ownnorm_complete();
}

void
ALECG::comnorm(
  const std::unordered_map< std::size_t, std::array< tk::real, 4 > >& innorm )
// *****************************************************************************
// Receive boundary point normals on chare-boundaries
//! \param[in] innorm Incoming partial sums of boundary point normal
//!   contributions to normals (first 3 components), inverse distance squared
//!   (4th component)
// *****************************************************************************
{
  // Buffer up inccoming contributions
  for (const auto& [ p, n ] : innorm) {
    auto& bnorm = m_bnormc[ p ];
    bnorm[0] += n[0];
    bnorm[1] += n[1];
    bnorm[2] += n[2];
    bnorm[3] += n[3];
  }

  if (++m_nbnorm == Disc()->NodeCommMap().size()) {
    m_nbnorm = 0;
    comnorm_complete();
  }
}

void
ALECG::registerReducers()
// *****************************************************************************
//  Configure Charm++ reduction types initiated from this chare array
//! \details Since this is a [initnode] routine, the runtime system executes the
//!   routine exactly once on every logical node early on in the Charm++ init
//!   sequence. Must be static as it is called without an object. See also:
//!   Section "Initializations at Program Startup" at in the Charm++ manual
//!   http://charm.cs.illinois.edu/manuals/html/charm++/manual.html.
// *****************************************************************************
{
  NodeDiagnostics::registerReducers();
}

void
ALECG::ResumeFromSync()
// *****************************************************************************
//  Return from migration
//! \details This is called when load balancing (LB) completes. The presence of
//!   this function does not affect whether or not we block on LB.
// *****************************************************************************
{
  if (Disc()->It() == 0) Throw( "it = 0 in ResumeFromSync()" );

  if (!g_inputdeck.get< tag::cmd, tag::nonblocking >()) next();
}

void
ALECG::setup()
// *****************************************************************************
// Setup rows, query boundary conditions, output mesh, etc.
// *****************************************************************************
{
  auto d = Disc();

  // Set initial conditions for all PDEs
  for (const auto& eq : g_cgpde)
    eq.initialize( d->Coord(), m_u, d->T(), m_boxnodes );

  // Compute volume of user-defined box IC
  d->boxvol( m_boxnodes );

  // Apply symmetry boundary conditions on initial conditions
  for (const auto& eq : g_cgpde) eq.symbc( m_u, m_bnorm );
}

void
ALECG::boxvol( tk::real v )
// *****************************************************************************
// Receive total box IC volume
//! \param[in] v Total volume within user-specified box
// *****************************************************************************
{
  auto d = Disc();

  // Store user-defined box IC volume
  d->Boxvol() = v;

  // Update density in user-defined IC box based on box volume
  for (const auto& eq : g_cgpde) eq.box( d->Boxvol(), m_boxnodes, m_u );

  // Output initial conditions to file (regardless of whether it was requested)
  writeFields( CkCallback(CkIndex_ALECG::init(), thisProxy[thisIndex]) );
}

//! [init and lhs]
void
ALECG::init()
// *****************************************************************************
// Initially compute left hand side diagonal matrix
// *****************************************************************************
{
  // Compute left-hand side of PDEs
  lhs();
}
//! [init and lhs]

<<<<<<< HEAD
void
ALECG::start()
// *****************************************************************************
//  Start time stepping
// *****************************************************************************
{
  // Start timer measuring time stepping wall clock time
  Disc()->Timer().zero();

  // Start time stepping by computing the size of the next time step)
  next();
}

=======
>>>>>>> 41a044a6
//! [Compute own and send lhs on chare-boundary]
void
ALECG::lhs()
// *****************************************************************************
// Compute the left-hand side of transport equations
//! \details Also (re-)compute all data structures if the mesh changed.
// *****************************************************************************
{
  auto d = Disc();

  // Compute lumped mass lhs
  m_lhs = tk::lump( m_u.nprop(), d->Coord(), d->Inpoel() );

  if (d->NodeCommMap().empty())        // in serial we are done
    comlhs_complete();
  else // send contributions of lhs to chare-boundary nodes to fellow chares
    for (const auto& [c,n] : d->NodeCommMap()) {
      std::vector< std::vector< tk::real > > l( n.size() );
      std::size_t j = 0;
      for (auto i : n) l[ j++ ] = m_lhs[ tk::cref_find(d->Lid(),i) ];
      thisProxy[c].comlhs( std::vector<std::size_t>(begin(n),end(n)), l );
    }

  ownlhs_complete();

  // (Re-)compute boundary point-, and dual-face normals
  norm();
}
//! [Compute own and send lhs on chare-boundary]

//! [Receive lhs on chare-boundary]
void
ALECG::comlhs( const std::vector< std::size_t >& gid,
               const std::vector< std::vector< tk::real > >& L )
// *****************************************************************************
//  Receive contributions to left-hand side diagonal matrix on chare-boundaries
//! \param[in] gid Global mesh node IDs at which we receive LHS contributions
//! \param[in] L Partial contributions of LHS to chare-boundary nodes
//! \details This function receives contributions to m_lhs, which stores the
//!   diagonal (lumped) mass matrix at mesh nodes. While m_lhs stores
//!   own contributions, m_lhsc collects the neighbor chare contributions during
//!   communication. This way work on m_lhs and m_lhsc is overlapped. The two
//!   are combined in lhsmerge().
// *****************************************************************************
{
  Assert( L.size() == gid.size(), "Size mismatch" );

  using tk::operator+=;

  auto d = Disc();

  for (std::size_t i=0; i<gid.size(); ++i) {
    m_lhsc[ gid[i] ] += L[i];
  }

  // When we have heard from all chares we communicate with, this chare is done
  if (++m_nlhs == d->NodeCommMap().size()) {
    m_nlhs = 0;
    comlhs_complete();
  }
}
//! [Receive lhs on chare-boundary]

//! [Merge lhs and continue]
void
ALECG::lhsmerge()
// *****************************************************************************
// The own and communication portion of the left-hand side is complete
// *****************************************************************************
{
  // Combine own and communicated contributions to left hand side
  auto d = Disc();

  // Combine own and communicated contributions to LHS and ICs
  for (const auto& b : m_lhsc) {
    auto lid = tk::cref_find( d->Lid(), b.first );
    for (ncomp_t c=0; c<m_lhs.nprop(); ++c)
      m_lhs(lid,c,0) += b.second[c];
  }

  // Clear receive buffer
  tk::destroy(m_lhsc);

  // Combine own and communicated contributions of normals
  normfinal();

  // Continue after lhs is complete
  if (m_initial) {
    // Start timer measuring time stepping wall clock time
    Disc()->Timer().zero();
    // Zero grind-timer
    Disc()->grindZero();
    // Continue to next time step
    next();
  } else {
    lhs_complete();
  }
}
//! [Merge lhs and continue]

void
ALECG::normfinal()
// *****************************************************************************
//  Finish computing dual-face and boundary point normals
// *****************************************************************************
{
  auto d = Disc();
  const auto& lid = d->Lid();

  // Combine own and communicated contributions to boundary point normals
  for (auto& [ p, n ] : m_bnormc) {
    auto j = m_bnorm.find(p);
    if (j != end(m_bnorm)) {
      auto& norm = j->second;
      norm[0] += n[0];
      norm[1] += n[1];
      norm[2] += n[2];
      norm[3] += n[3];
    }
  }
  tk::destroy( m_bnormc );

  // Divie summed point normals by the sum of inverse distance squared
  for (auto& [p,n] : m_bnorm) {
    n[0] /= n[3];
    n[1] /= n[3];
    n[2] /= n[3];
    Assert( (n[0]*n[0] + n[1]*n[1] + n[2]*n[2] - 1.0) <
            std::numeric_limits< tk::real >::epsilon(), "Non-unit normal" );
  }

  // Replace global->local ids associated to boundary normals of symbc nodes
  decltype(m_bnorm) bnorm;
  for (auto&& [g,n] : m_bnorm) bnorm[ tk::cref_find(lid,g) ] = std::move(n);
  m_bnorm = std::move(bnorm);

  // Count contributions to chare-boundary edges
  std::unordered_map< tk::UnsMesh::Edge, std::size_t,
    tk::UnsMesh::Hash<2>, tk::UnsMesh::Eq<2> > edge_node_count;
  for (const auto& [c,edges] : d->EdgeCommMap())
    for (const auto& e : edges)
      ++edge_node_count[e];

  // Combine and weigh communicated contributions to dual-face normals
  for (auto& [e,n] : m_dfnormc) {
    const auto& dfn = tk::cref_find( m_dfnorm, e );
    n[0] += dfn[0];
    n[1] += dfn[1];
    n[2] += dfn[2];
    auto count = static_cast< tk::real >( tk::cref_find( edge_node_count, e ) );
    auto factor = 1.0/(count + 1.0);
    for (auto & x : n) x *= factor;
  }
}

void
ALECG::next()
// *****************************************************************************
// Continue to next time step
// *****************************************************************************
{
  dt();
}

void
ALECG::dt()
// *****************************************************************************
// Compute time step size
// *****************************************************************************
{
  tk::real mindt = std::numeric_limits< tk::real >::max();

  auto const_dt = g_inputdeck.get< tag::discr, tag::dt >();
  auto def_const_dt = g_inputdeck_defaults.get< tag::discr, tag::dt >();
  auto eps = std::numeric_limits< tk::real >::epsilon();

  auto d = Disc();

  // use constant dt if configured
  if (std::abs(const_dt - def_const_dt) > eps) {

    mindt = const_dt;

  } else {      // compute dt based on CFL

    //! [Find the minimum dt across all PDEs integrated]
    for (const auto& eq : g_cgpde) {
      auto eqdt = eq.dt( d->Coord(), d->Inpoel(), m_u );
      if (eqdt < mindt) mindt = eqdt;
    }

    // Scale smallest dt with CFL coefficient
    mindt *= g_inputdeck.get< tag::discr, tag::cfl >();
    //! [Find the minimum dt across all PDEs integrated]

  }

  //! [Advance]
  // Actiavate SDAG waits for next time step stage
  thisProxy[ thisIndex ].wait4grad();
  thisProxy[ thisIndex ].wait4rhs();
  thisProxy[ thisIndex ].wait4stage();

  // Contribute to minimum dt across all chares the advance to next step
  contribute( sizeof(tk::real), &mindt, CkReduction::min_double,
              CkCallback(CkReductionTarget(ALECG,advance), thisProxy) );
  //! [Advance]
}

void
ALECG::advance( tk::real newdt )
// *****************************************************************************
// Advance equations to next time step
//! \param[in] newdt Size of this new time step
// *****************************************************************************
{
  auto d = Disc();

  // Set new time step size
  if (m_stage == 0) d->setdt( newdt );

  // Compute gradients for next time step
  grad();
}

void
ALECG::grad()
// *****************************************************************************
// Compute nodal gradients
// *****************************************************************************
{
  auto d = Disc();

  // Compute own portion of gradients for all equations
  for (const auto& eq : g_cgpde)
    eq.grad(d->Coord(), d->Inpoel(), m_bndel, d->Gid(), d->Bid(), m_u, m_grad);

  // Communicate gradients to other chares on chare-boundary
  if (d->NodeCommMap().empty())        // in serial we are done
    comgrad_complete();
  else // send gradients contributions to chare-boundary nodes to fellow chares
    for (const auto& [c,n] : d->NodeCommMap()) {
      std::vector< std::vector< tk::real > > g( n.size() );
      std::size_t j = 0;
      for (auto i : n) g[ j++ ] = m_grad[ tk::cref_find(d->Bid(),i) ];
      thisProxy[c].comgrad( std::vector<std::size_t>(begin(n),end(n)), g );
    }

  owngrad_complete();
}

void
ALECG::comgrad( const std::vector< std::size_t >& gid,
                const std::vector< std::vector< tk::real > >& G )
// *****************************************************************************
//  Receive contributions to nodal gradients on chare-boundaries
//! \param[in] gid Global mesh node IDs at which we receive grad contributions
//! \param[in] G Partial contributions of gradients to chare-boundary nodes
//! \details This function receives contributions to m_grad, which stores the
//!   nodal gradients at mesh nodes. While m_grad stores own
//!   contributions, m_gradc collects the neighbor chare contributions during
//!   communication. This way work on m_grad and m_gradc is overlapped. The two
//!   are combined in rhs().
// *****************************************************************************
{
  Assert( G.size() == gid.size(), "Size mismatch" );

  using tk::operator+=;

  for (std::size_t i=0; i<gid.size(); ++i) m_gradc[ gid[i] ] += G[i];

  if (++m_ngrad == Disc()->NodeCommMap().size()) {
    m_ngrad = 0;
    comgrad_complete();
  }
}

void
ALECG::rhs()
// *****************************************************************************
// Compute right-hand side of transport equations
// *****************************************************************************
{
  auto d = Disc();

  // Combine own and communicated contributions to nodal gradients
  for (const auto& [gid,g] : m_gradc) {
    auto bid = tk::cref_find( d->Bid(), gid );
    for (ncomp_t c=0; c<m_grad.nprop(); ++c) m_grad(bid,c,0) += g[c];
  }

  // clear gradients receive buffer
  tk::destroy(m_gradc);

  // Compute own portion of right-hand side for all equations
  auto prev_rkcoef = m_stage == 0 ? 0.0 : rkcoef[m_stage-1];
  for (const auto& eq : g_cgpde)
    eq.rhs( d->T() + prev_rkcoef * d->Dt(), d->Coord(), d->Inpoel(),
            m_triinpoel, d->Gid(), d->Bid(), d->Lid(), m_dfnorm, m_dfnormc,
            m_bnorm, d->Vol(), m_grad, m_u, m_rhs );

  // Query and match user-specified boundary conditions to side sets
  m_bcdir = match( m_u.nprop(), d->T(), rkcoef[m_stage] * d->Dt(),
                   d->Coord(), d->Lid(), m_bnode );

  // Communicate rhs to other chares on chare-boundary
  if (d->NodeCommMap().empty())        // in serial we are done
    comrhs_complete();
  else // send contributions of rhs to chare-boundary nodes to fellow chares
    for (const auto& [c,n] : d->NodeCommMap()) {
      std::vector< std::vector< tk::real > > r( n.size() );
      std::size_t j = 0;
      for (auto i : n) r[ j++ ] = m_rhs[ tk::cref_find(d->Lid(),i) ];
      thisProxy[c].comrhs( std::vector<std::size_t>(begin(n),end(n)), r );
    }

  ownrhs_complete();
}

void
ALECG::comrhs( const std::vector< std::size_t >& gid,
                const std::vector< std::vector< tk::real > >& R )
// *****************************************************************************
//  Receive contributions to right-hand side vector on chare-boundaries
//! \param[in] gid Global mesh node IDs at which we receive RHS contributions
//! \param[in] R Partial contributions of RHS to chare-boundary nodes
//! \details This function receives contributions to m_rhs, which stores the
//!   right hand side vector at mesh nodes. While m_rhs stores own
//!   contributions, m_rhsc collects the neighbor chare contributions during
//!   communication. This way work on m_rhs and m_rhsc is overlapped. The two
//!   are combined in solve().
// *****************************************************************************
{
  Assert( R.size() == gid.size(), "Size mismatch" );

  using tk::operator+=;

  for (std::size_t i=0; i<gid.size(); ++i) m_rhsc[ gid[i] ] += R[i];

  // When we have heard from all chares we communicate with, this chare is done
  if (++m_nrhs == Disc()->NodeCommMap().size()) {
    m_nrhs = 0;
    comrhs_complete();
  }
}

void
ALECG::solve()
// *****************************************************************************
//  Solve low and high order diagonal systems
// *****************************************************************************
{
  const auto ncomp = m_rhs.nprop();

  auto d = Disc();

  // Combine own and communicated contributions to rhs
  for (const auto& b : m_rhsc) {
    auto lid = tk::cref_find( d->Lid(), b.first );
    for (ncomp_t c=0; c<ncomp; ++c) m_rhs(lid,c,0) += b.second[c];
  }

  // clear receive buffer
  tk::destroy(m_rhsc);  

  // Set Dirichlet BCs for lhs and rhs
  for (const auto& [b,bc] : m_bcdir) {
    for (ncomp_t c=0; c<ncomp; ++c) {
      if (bc[c].first) {
        m_lhs( b, c, 0 ) = 1.0;
        m_rhs( b, c, 0 ) = bc[c].second / d->Dt() / rkcoef[m_stage];
      }
    }
  }

  // Update Un
  if (m_stage == 0) m_un = m_u;

  // Solve sytem
  m_u = m_un + rkcoef[m_stage] * d->Dt() * m_rhs / m_lhs;

  //! [Continue after solve]
  if (m_stage < 2) {

    // Activate SDAG wait for next time step stage
    thisProxy[ thisIndex ].wait4grad();
    thisProxy[ thisIndex ].wait4rhs();

    // continue with next time step stage
    stage();

  } else {

    // Compute diagnostics, e.g., residuals
    auto diag_computed = m_diag.compute( *d, m_u );
    // Increase number of iterations and physical time
    d->next();
    // Continue to mesh refinement (if configured)
    if (!diag_computed) refine();
  }
  //! [Continue after solve]
}

void
ALECG::refine()
// *****************************************************************************
// Optionally refine/derefine mesh
// *****************************************************************************
{
  //! [Refine]
  auto d = Disc();

  auto dtref = g_inputdeck.get< tag::amr, tag::dtref >();
  auto dtfreq = g_inputdeck.get< tag::amr, tag::dtfreq >();

  // if t>0 refinement enabled and we hit the frequency
  if (dtref && !(d->It() % dtfreq)) {   // refine

    // Activate SDAG waits for re-computing the left-hand side
    thisProxy[ thisIndex ].wait4lhs();

    d->startvol();
    d->Ref()->dtref( {}, m_bnode, {} );
    d->refined() = 1;

  } else {      // do not refine

    d->refined() = 0;
    lhs_complete();
    resized();

  }
  //! [Refine]
}

//! [Resize]
void
ALECG::resizePostAMR(
  const std::vector< std::size_t >& /*ginpoel*/,
  const tk::UnsMesh::Chunk& chunk,
  const tk::UnsMesh::Coords& coord,
  const std::unordered_map< std::size_t, tk::UnsMesh::Edge >& addedNodes,
  const std::unordered_map< std::size_t, std::size_t >& /*addedTets*/,
  const tk::NodeCommMap& nodeCommMap,
  const std::map< int, std::vector< std::size_t > >& bface,
  const std::map< int, std::vector< std::size_t > >& bnode,
  const std::vector< std::size_t >& triinpoel )
// *****************************************************************************
//  Receive new mesh from Refiner
//! \param[in] ginpoel Mesh connectivity with global node ids
//! \param[in] chunk New mesh chunk (connectivity and global<->local id maps)
//! \param[in] coord New mesh node coordinates
//! \param[in] addedNodes Newly added mesh nodes and their parents (local ids)
//! \param[in] addedTets Newly added mesh cells and their parents (local ids)
//! \param[in] nodeCommMap New node communication map
//! \param[in] bface Boundary-faces mapped to side set ids
//! \param[in] bnode Boundary-node lists mapped to side set ids
//! \param[in] triinpoel Boundary-face connectivity
// *****************************************************************************
{
  auto d = Disc();

  // Set flag that indicates that we are during time stepping
  m_initial = 0;

  // Zero field output iteration count between two mesh refinement steps
  d->Itf() = 0;

  // Increase number of iterations with mesh refinement
  ++d->Itr();

  // Resize mesh data structures
  d->resizePostAMR( chunk, coord, nodeCommMap );

  // Resize auxiliary solution vectors
  auto npoin = coord[0].size();
  auto nprop = m_u.nprop();
  m_u.resize( npoin, nprop );
  m_un.resize( npoin, nprop );
  m_lhs.resize( npoin, nprop );
  m_rhs.resize( npoin, nprop );
  m_grad.resize( d->Bid().size(), nprop*3 );

  // Update solution on new mesh
  for (const auto& n : addedNodes)
    for (std::size_t c=0; c<nprop; ++c)
      m_u(n.first,c,0) = (m_u(n.second[0],c,0) + m_u(n.second[1],c,0))/2.0;

  // Update physical-boundary node-, face-, and element lists
  m_bnode = bnode;
  m_bface = bface;
  m_triinpoel = triinpoel;

  tk::destroy( m_dfnormc );

  contribute( CkCallback(CkReductionTarget(Transporter,resized), d->Tr()) );
}
//! [Resize]

void
ALECG::resized()
// *****************************************************************************
// Resizing data sutrctures after mesh refinement has been completed
// *****************************************************************************
{
  resize_complete();
}

void
ALECG::stage()
// *****************************************************************************
// Evaluate whether to continue with next time step stage
// *****************************************************************************
{
  // Increment Runge-Kutta stage counter
  ++m_stage;

  // if not all Runge-Kutta stages complete, continue to next time stage,
  // otherwise output field data to file(s)
  if (m_stage < 3) grad(); else out();
}

void
ALECG::writeFields( CkCallback c ) const
// *****************************************************************************
// Output mesh-based fields to file
//! \param[in] c Function to continue with after the write
// *****************************************************************************
{
  if (g_inputdeck.get< tag::cmd, tag::benchmark >()) {

    c.send();

  } else {

    auto d = Disc();

    // Query and collect block and surface field names from PDEs integrated
    std::vector< std::string > nodefieldnames;
    std::vector< std::string > nodesurfnames;
    for (const auto& eq : g_cgpde) {
      auto n = eq.fieldNames();
      nodefieldnames.insert( end(nodefieldnames), begin(n), end(n) );
      auto s = eq.surfNames();
      nodesurfnames.insert( end(nodesurfnames), begin(s), end(s) );
    }

    // Generate side set triangle connectivity with local node ids
    auto ltriinp = tk::remap( m_triinpoel, d->Lid() );

    // Collect node block and surface field solution
    auto u = m_u;
    std::vector< std::vector< tk::real > > nodefields;
    std::vector< std::vector< tk::real > > nodesurfs;
    for (const auto& eq : g_cgpde) {
      auto o = eq.fieldOutput( d->T(), d->meshvol(), d->Coord(), d->V(), u );
      nodefields.insert( end(nodefields), begin(o), end(o) );
      auto s = eq.surfOutput( tk::bfacenodes(m_bface,ltriinp), u );
      nodesurfs.insert( end(nodesurfs), begin(s), end(s) );
    }

    // Create volume node field assigning 1 where symmetry BC is set
    // std::unordered_set< std::size_t > symbcnodes;
    // for (const auto& eq : g_cgpde)
    //   eq.symbcnodes( m_bface, m_triinpoel, symbcnodes );
    // nodefieldnames.push_back( "bc_type" );
    // nodefields.push_back( std::vector<tk::real>(d->Coord()[0].size(),0.0) );
    // for (auto i : symbcnodes)
    //   nodefields.back()[ tk::cref_find(d->Lid(),i) ] = 1.0;

    Assert( nodefieldnames.size() == nodefields.size(), "Size mismatch" );

    // Send mesh and fields data (solution dump) for output to file
    d->write( d->Inpoel(), d->Coord(), m_bface, tk::remap(m_bnode,d->Lid()),
              ltriinp, {}, nodefieldnames, nodesurfnames, {}, nodefields,
              nodesurfs, c );

  }
}

void
ALECG::out()
// *****************************************************************************
// Output mesh field data
// *****************************************************************************
{
  auto d = Disc();

  const auto term = g_inputdeck.get< tag::discr, tag::term >();
  const auto nstep = g_inputdeck.get< tag::discr, tag::nstep >();
  const auto eps = std::numeric_limits< tk::real >::epsilon();
  const auto fieldfreq = g_inputdeck.get< tag::interval, tag::field >();

  // output field data if field iteration count is reached or in the last time
  // step
  if ( !((d->It()) % fieldfreq) ||
       (std::fabs(d->T()-term) < eps || d->It() >= nstep) )
    writeFields( CkCallback(CkIndex_ALECG::step(), thisProxy[thisIndex]) );
  else
    step();
}

void
ALECG::evalLB( int nrestart )
// *****************************************************************************
// Evaluate whether to do load balancing
//! \param[in] nrestart Number of times restarted
// *****************************************************************************
{
  auto d = Disc();

  // Detect if just returned from a checkpoint and if so, zero timers
  d->restarted( nrestart );

  const auto lbfreq = g_inputdeck.get< tag::cmd, tag::lbfreq >();
  const auto nonblocking = g_inputdeck.get< tag::cmd, tag::nonblocking >();

  // Load balancing if user frequency is reached or after the second time-step
  if ( (d->It()) % lbfreq == 0 || d->It() == 2 ) {

    AtSync();
    if (nonblocking) next();

  } else {

    next();

  }
}

void
ALECG::evalRestart()
// *****************************************************************************
// Evaluate whether to save checkpoint/restart
// *****************************************************************************
{
  auto d = Disc();

  const auto rsfreq = g_inputdeck.get< tag::cmd, tag::rsfreq >();
  const auto benchmark = g_inputdeck.get< tag::cmd, tag::benchmark >();

  if ( !benchmark && (d->It()) % rsfreq == 0 ) {

    std::vector< tk::real > t{{ static_cast<tk::real>(d->It()), d->T() }};
    d->contribute( t, CkReduction::nop,
      CkCallback(CkReductionTarget(Transporter,checkpoint), d->Tr()) );

  } else {

    evalLB( /* nrestart = */ -1 );

  }
}

void
ALECG::step()
// *****************************************************************************
// Evaluate whether to continue with next time step
// *****************************************************************************
{
  auto d = Disc();

  // Output one-liner status report to screen
  d->status();
  // Reset Runge-Kutta stage counter
  m_stage = 0;

  const auto term = g_inputdeck.get< tag::discr, tag::term >();
  const auto nstep = g_inputdeck.get< tag::discr, tag::nstep >();
  const auto eps = std::numeric_limits< tk::real >::epsilon();

  // If neither max iterations nor max time reached, continue, otherwise finish
  if (std::fabs(d->T()-term) > eps && d->It() < nstep) {

    evalRestart();

  } else {

    std::vector< tk::real > t{{ static_cast<tk::real>(d->It()), d->T() }};
    d->contribute( t, CkReduction::nop,
      CkCallback(CkReductionTarget(Transporter,finish), d->Tr()) );

  }
}

#include "NoWarning/alecg.def.h"<|MERGE_RESOLUTION|>--- conflicted
+++ resolved
@@ -378,22 +378,6 @@
 }
 //! [init and lhs]
 
-<<<<<<< HEAD
-void
-ALECG::start()
-// *****************************************************************************
-//  Start time stepping
-// *****************************************************************************
-{
-  // Start timer measuring time stepping wall clock time
-  Disc()->Timer().zero();
-
-  // Start time stepping by computing the size of the next time step)
-  next();
-}
-
-=======
->>>>>>> 41a044a6
 //! [Compute own and send lhs on chare-boundary]
 void
 ALECG::lhs()
