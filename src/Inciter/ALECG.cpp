--- conflicted
+++ resolved
@@ -1044,26 +1044,16 @@
       // assign mesh velocity to sidesets from user-defined functions
       for (const auto& m : m_move)
         if (std::get<0>(m) == tk::ctr::UserTableType::VELOCITY) {
-<<<<<<< HEAD
           auto meshvel = tk::sample<3>( d->T(), std::get<1>(m) );
-          for (const auto& i : std::get<2>(m))
-=======
-          auto meshvel = tk::sample( d->T(), std::get<1>(m) );
           for (auto i : std::get<2>(m))
->>>>>>> 6f511e21
             for (auto j : g_inputdeck.get< tag::ale, tag::mesh_motion >())
               m_w(i,j,0) = meshvel[j];
         } else if (std::get<0>(m) == tk::ctr::UserTableType::POSITION) {
           auto eps = std::numeric_limits< tk::real >::epsilon();
           auto adt = rkcoef[m_stage] * d->Dt();
           if (adt > eps) {      // dt == 0 during setup
-<<<<<<< HEAD
             auto pos = tk::sample<3>( d->T()+adt, std::get<1>(m) );
-            for (const auto& i : std::get<2>(m))
-=======
-            auto pos = tk::sample( d->T()+adt, std::get<1>(m) );
             for (auto i : std::get<2>(m))
->>>>>>> 6f511e21
               for (auto j : g_inputdeck.get< tag::ale, tag::mesh_motion >())
                 m_w(i,j,0) = (m_coord0[j][i] + pos[j] - m_coordn[j][i]) / adt;
           }
@@ -1230,13 +1220,8 @@
     // Dirichlet BCs on mesh velocity with prescribed movement
     for (const auto& m : m_move)
       if (std::get<0>(m) == tk::ctr::UserTableType::VELOCITY) {
-<<<<<<< HEAD
         auto meshvel = tk::sample<3>( d->T(), std::get<1>(m) );
-        for (const auto& i : std::get<2>(m))
-=======
-        auto meshvel = tk::sample( d->T(), std::get<1>(m) );
         for (auto i : std::get<2>(m))
->>>>>>> 6f511e21
           for (auto j : g_inputdeck.get< tag::ale, tag::mesh_motion >())
             m_w(i,j,0) = meshvel[j];
       } else if (std::get<0>(m) == tk::ctr::UserTableType::POSITION) {
