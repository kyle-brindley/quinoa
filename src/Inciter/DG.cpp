// *****************************************************************************
/*!
  \file      src/Inciter/DG.cpp
  \copyright 2012-2015 J. Bakosi,
             2016-2018 Los Alamos National Security, LLC.,
             2019-2021 Triad National Security, LLC.
             All rights reserved. See the LICENSE file for details.
  \brief     DG advances a system of PDEs with the discontinuous Galerkin scheme
  \details   DG advances a system of partial differential equations (PDEs) using
    discontinuous Galerkin (DG) finite element (FE) spatial discretization (on
    tetrahedron elements) combined with Runge-Kutta (RK) time stepping.
  \see The documentation in DG.h.
*/
// *****************************************************************************

#include <algorithm>
#include <numeric>
#include <sstream>

#include "DG.hpp"
#include "Discretization.hpp"
#include "DGPDE.hpp"
#include "DiagReducer.hpp"
#include "DerivedData.hpp"
#include "ElemDiagnostics.hpp"
#include "Inciter/InputDeck/InputDeck.hpp"
#include "Refiner.hpp"
#include "Limiter.hpp"
#include "Reorder.hpp"
#include "Vector.hpp"
#include "Around.hpp"
#include "Integrate/Basis.hpp"
#include "FieldOutput.hpp"
#include "ChareStateCollector.hpp"
#include "PDE/MultiMat/MultiMatIndexing.hpp"

namespace inciter {

extern ctr::InputDeck g_inputdeck;
extern std::vector< DGPDE > g_dgpde;

//! Runge-Kutta coefficients
static const std::array< std::array< tk::real, 3 >, 2 >
  rkcoef{{ {{ 0.0, 3.0/4.0, 1.0/3.0 }}, {{ 1.0, 1.0/4.0, 2.0/3.0 }} }};

//! Implicit-Explicit Runge-Kutta Coefficients
static const tk::real rk_gamma = (2.0-std::sqrt(2.0))/2.0;
static const tk::real rk_delta = -2.0*std::sqrt(2.0)/3.0;
static const tk::real c2 =
  (27.0 + std::pow(2187.0-1458.0*std::sqrt(2.0),1.0/3.0)
   + 9.0*std::pow(3.0+2.0*std::sqrt(2.0),1.0/3.0))/54.0;
static const tk::real c3 = c2/(6.0*std::pow(c2,2.0)-3.0*c2+1.0);
static const tk::real b2 = (3.0*c2-1.0)/(6.0*std::pow(c2,2.0));
static const tk::real b3 =
  (6.0*std::pow(c2,2.0)-3.0*c2+1.0)/(6.0*std::pow(c2,2.0));
static const tk::real a22_impl = c2;
static const tk::real a21_expl = c2;
static const tk::real a32_expl = c3;
static const tk::real a33_impl =
  (1.0/6.0-b2*std::pow(c2,2.0)-b3*c2*c3)/(b3*(c3-c2));
static const tk::real a32_impl = a33_impl-c3;
static const std::array< std::array< tk::real, 3 >, 2 >
  expl_rkcoef{{ {{ 0.0, 0.0, b2 }},
                {{ a21_expl, a32_expl, b3 }} }};
static const std::array< std::array< tk::real, 3 >, 2>
  impl_rkcoef{{ {{ 0.0, a32_impl, b2 }},
                {{ a22_impl, a33_impl, b3}} }};

} // inciter::

extern tk::CProxy_ChareStateCollector stateProxy;

using inciter::DG;

DG::DG( const CProxy_Discretization& disc,
        const CProxy_Ghosts& ghostsproxy,
        const std::map< int, std::vector< std::size_t > >& bface,
        const std::map< int, std::vector< std::size_t > >& /* bnode */,
        const std::vector< std::size_t >& triinpoel ) :
  m_disc( disc ),
  m_ghosts( ghostsproxy ),
  m_ndof_NodalExtrm( 3 ), // for the first order derivatives in 3 directions
  m_nsol( 0 ),
  m_ninitsol( 0 ),
  m_nlim( 0 ),
  m_nnod( 0 ),
  m_nrefine( 0 ),
  m_nsmooth( 0 ),
  m_nreco( 0 ),
  m_nnodalExtrema( 0 ),
  m_nstiffeq( g_dgpde[Disc()->MeshId()].nstiffeq() ),
  m_nnonstiffeq( g_dgpde[Disc()->MeshId()].nnonstiffeq() ),
  m_u( Disc()->Inpoel().size()/4,
       g_inputdeck.get< tag::rdof >()*
       g_inputdeck.get< tag::ncomp >() ),
  m_un( m_u.nunk(), m_u.nprop() ),
  m_p( m_u.nunk(), g_inputdeck.get< tag::rdof >()*
    g_dgpde[Disc()->MeshId()].nprim() ),
  m_lhs( m_u.nunk(),
         g_inputdeck.get< tag::ndof >()*
         g_inputdeck.get< tag::ncomp >() ),
  m_rhs( m_u.nunk(), m_lhs.nprop() ),
  m_rhsprev( m_u.nunk(), m_lhs.nprop() ),
  m_stiffrhs( m_u.nunk(), g_inputdeck.get< tag::ndof >()*
              g_dgpde[Disc()->MeshId()].nstiffeq() ),
  m_stiffrhsprev( m_u.nunk(), g_inputdeck.get< tag::ndof >()*
                  g_dgpde[Disc()->MeshId()].nstiffeq() ),
  m_stiffEqIdx( g_dgpde[Disc()->MeshId()].nstiffeq() ),
  m_nonStiffEqIdx( g_dgpde[Disc()->MeshId()].nnonstiffeq() ),
  m_mtInv(
    tk::invMassMatTaylorRefEl(g_inputdeck.get< tag::rdof >()) ),
  m_uNodalExtrm(),
  m_pNodalExtrm(),
  m_uNodalExtrmc(),
  m_pNodalExtrmc(),
  m_npoin( Disc()->Coord()[0].size() ),
  m_diag(),
  m_stage( 0 ),
  m_ndof(),
  m_interface(),
  m_numEqDof(),
  m_uc(),
  m_pc(),
  m_ndofc(),
  m_interfacec(),
  m_initial( 1 ),
  m_uElemfields( m_u.nunk(),
                 g_inputdeck.get< tag::ncomp >() ),
  m_pElemfields( m_u.nunk(),
                 m_p.nprop() / g_inputdeck.get< tag::rdof >() ),
  m_uNodefields( m_npoin,
                 g_inputdeck.get< tag::ncomp >() ),
  m_pNodefields( m_npoin,
                 m_p.nprop() / g_inputdeck.get< tag::rdof >() ),
  m_uNodefieldsc(),
  m_pNodefieldsc(),
  m_outmesh(),
  m_boxelems(),
  m_shockmarker(m_u.nunk(), 1)
// *****************************************************************************
//  Constructor
//! \param[in] disc Discretization proxy
//! \param[in] bface Boundary-faces mapped to side set ids
//! \param[in] triinpoel Boundary-face connectivity
// *****************************************************************************
{
  if (g_inputdeck.get< tag::cmd, tag::chare >() ||
      g_inputdeck.get< tag::cmd, tag::quiescence >())
    stateProxy.ckLocalBranch()->insert( "DG", thisIndex, CkMyPe(), Disc()->It(),
                                        "DG" );

  // assign number of dofs for each equation in all pde systems
  g_dgpde[Disc()->MeshId()].numEquationDofs(m_numEqDof);

  // Allocate storage for the vector of nodal extrema
  m_uNodalExtrm.resize( Disc()->Bid().size(),
    std::vector<tk::real>( 2 * m_ndof_NodalExtrm *
    g_inputdeck.get< tag::ncomp >() ) );
  m_pNodalExtrm.resize( Disc()->Bid().size(),
    std::vector<tk::real>( 2 * m_ndof_NodalExtrm *
    m_p.nprop() / g_inputdeck.get< tag::rdof >() ) );

  // Initialization for the buffer vector of nodal extrema
  resizeNodalExtremac();

  usesAtSync = true;    // enable migration at AtSync

  // Enable SDAG wait for initially building the solution vector and limiting
  if (m_initial) {
    thisProxy[ thisIndex ].wait4sol();
    thisProxy[ thisIndex ].wait4refine();
    thisProxy[ thisIndex ].wait4smooth();
    thisProxy[ thisIndex ].wait4lim();
    thisProxy[ thisIndex ].wait4nod();
    thisProxy[ thisIndex ].wait4reco();
    thisProxy[ thisIndex ].wait4nodalExtrema();
  }

  m_ghosts[thisIndex].insert(m_disc, bface, triinpoel, m_u.nunk(),
    CkCallback(CkIndex_DG::resizeSolVectors(), thisProxy[thisIndex]));

  // global-sync to call doneInserting on m_ghosts
  auto meshid = Disc()->MeshId();
  contribute( sizeof(std::size_t), &meshid, CkReduction::nop,
    CkCallback(CkReductionTarget(Transporter,doneInsertingGhosts),
    Disc()->Tr()) );
}

void
DG::registerReducers()
// *****************************************************************************
//  Configure Charm++ reduction types
//! \details Since this is a [initnode] routine, the runtime system executes the
//!   routine exactly once on every logical node early on in the Charm++ init
//!   sequence. Must be static as it is called without an object. See also:
//!   Section "Initializations at Program Startup" at in the Charm++ manual
//!   http://charm.cs.illinois.edu/manuals/html/charm++/manual.html.
// *****************************************************************************
{
  ElemDiagnostics::registerReducers();
}

void
DG::ResumeFromSync()
// *****************************************************************************
//  Return from migration
//! \details This is called when load balancing (LB) completes. The presence of
//!   this function does not affect whether or not we block on LB.
// *****************************************************************************
{
  if (Disc()->It() == 0) Throw( "it = 0 in ResumeFromSync()" );

  if (!g_inputdeck.get< tag::cmd, tag::nonblocking >()) next();
}

void
DG::resizeSolVectors()
// *****************************************************************************
// Resize solution vectors after extension due to Ghosts and continue with setup
// *****************************************************************************
{
  // Resize solution vectors, lhs and rhs by the number of ghost tets
  m_u.resize( myGhosts()->m_nunk );
  m_un.resize( myGhosts()->m_nunk );
  m_p.resize( myGhosts()->m_nunk );
  m_lhs.resize( myGhosts()->m_nunk );
  m_rhs.resize( myGhosts()->m_nunk );
  m_rhsprev.resize( myGhosts()->m_nunk );
  m_stiffrhs.resize( myGhosts()->m_nunk );
  m_stiffrhsprev.resize( myGhosts()->m_nunk );

  // Size communication buffer for solution and number of degrees of freedom
  for (auto& n : m_ndofc) n.resize( myGhosts()->m_bid.size() );
  for (auto& u : m_uc) u.resize( myGhosts()->m_bid.size() );
  for (auto& p : m_pc) p.resize( myGhosts()->m_bid.size() );
  for (auto& i : m_interfacec) i.resize( myGhosts()->m_bid.size() );

  // Initialize number of degrees of freedom in mesh elements
  const auto pref = g_inputdeck.get< tag::pref, tag::pref >();
  if( pref )
  {
    const auto ndofmax = g_inputdeck.get< tag::pref, tag::ndofmax >();
    m_ndof.resize( myGhosts()->m_nunk, ndofmax );
    m_interface.resize( myGhosts()->m_nunk, 0 );
  }
  else
  {
    const auto ndof = g_inputdeck.get< tag::ndof >();
    m_ndof.resize( myGhosts()->m_nunk, ndof );
  }

  // Ensure that we also have all the geometry and connectivity data
  // (including those of ghosts)
  Assert( myGhosts()->m_geoElem.nunk() == m_u.nunk(),
    "GeoElem unknowns size mismatch" );

  // Signal the runtime system that all workers have received their adjacency
  std::vector< std::size_t > meshdata{ myGhosts()->m_initial, Disc()->MeshId() };
  contribute( meshdata, CkReduction::sum_ulong,
    CkCallback(CkReductionTarget(Transporter,comfinal), Disc()->Tr()) );
}

void
DG::setup()
// *****************************************************************************
// Set initial conditions, generate lhs, output mesh
// *****************************************************************************
{
  if (g_inputdeck.get< tag::cmd, tag::chare >() ||
      g_inputdeck.get< tag::cmd, tag::quiescence >())
    stateProxy.ckLocalBranch()->insert( "DG", thisIndex, CkMyPe(), Disc()->It(),
                                        "setup" );

  auto d = Disc();

  // Basic error checking on sizes of element geometry data and connectivity
  Assert( myGhosts()->m_geoElem.nunk() == m_lhs.nunk(),
    "Size mismatch in DG::setup()" );

  // Compute left-hand side of discrete PDEs
  lhs();

  // Determine elements inside user-defined IC box
  g_dgpde[d->MeshId()].IcBoxElems( myGhosts()->m_geoElem,
    myGhosts()->m_fd.Esuel().size()/4, m_boxelems );

  // Compute volume of user-defined box IC
  d->boxvol( {}, {}, 0 );      // punt for now

  // Query time history field output labels from all PDEs integrated
  const auto& hist_points = g_inputdeck.get< tag::history_output, tag::point >();
  if (!hist_points.empty()) {
    std::vector< std::string > histnames;
    auto n = g_dgpde[d->MeshId()].histNames();
    histnames.insert( end(histnames), begin(n), end(n) );
    d->histheader( std::move(histnames) );
  }

  // If working with IMEX-RK, Store stiff equations into m_stiffEqIdx
  if (g_inputdeck.get< tag::imex_runge_kutta >())
  {
    g_dgpde[Disc()->MeshId()].setStiffEqIdx(m_stiffEqIdx);
    g_dgpde[Disc()->MeshId()].setNonStiffEqIdx(m_nonStiffEqIdx);
  }
}

void
DG::box( tk::real v, const std::vector< tk::real >& )
// *****************************************************************************
// Receive total box IC volume and set conditions in box
//! \param[in] v Total volume within user-specified box
// *****************************************************************************
{
  auto d = Disc();

  // Store user-defined box IC volume
  d->Boxvol() = v;

  // Set initial conditions for all PDEs
  g_dgpde[d->MeshId()].initialize( m_lhs, myGhosts()->m_inpoel,
    myGhosts()->m_coord, m_boxelems, d->ElemBlockId(), m_u, d->T(),
    myGhosts()->m_fd.Esuel().size()/4 );
  g_dgpde[d->MeshId()].updatePrimitives( m_u, m_lhs, myGhosts()->m_geoElem, m_p,
    myGhosts()->m_fd.Esuel().size()/4, m_ndof );

  m_un = m_u;

  // Output initial conditions to file (regardless of whether it was requested)
  startFieldOutput( CkCallback(CkIndex_DG::start(), thisProxy[thisIndex]) );
}

void
DG::start()
// *****************************************************************************
//  Start time stepping
// *****************************************************************************
{
  // Free memory storing output mesh
  m_outmesh.destroy();

  // Start timer measuring time stepping wall clock time
  Disc()->Timer().zero();
  // Zero grind-timer
  Disc()->grindZero();
  // Start time stepping by computing the size of the next time step)
  next();
}

void
DG::startFieldOutput( CkCallback c )
// *****************************************************************************
// Start preparing fields for output to file
//! \param[in] c Function to continue with after the write
// *****************************************************************************
{
  // No field output in benchmark mode or if field output frequency not hit
  if (g_inputdeck.get< tag::cmd, tag::benchmark >() || !fieldOutput()) {

    c.send();

  } else {

    // Optionally refine mesh for field output
    auto d = Disc();

    if (refinedOutput()) {

      const auto& tr = tk::remap( myGhosts()->m_fd.Triinpoel(), d->Gid() );
      d->Ref()->outref( myGhosts()->m_fd.Bface(), {}, tr, c );

    } else {

      // cut off ghosts from mesh connectivity and coordinates
      const auto& tr = tk::remap( myGhosts()->m_fd.Triinpoel(), d->Gid() );
      extractFieldOutput( {}, d->Chunk(), d->Coord(), {}, {},
                          d->NodeCommMap(), myGhosts()->m_fd.Bface(), {}, tr, c );

    }

  }
}

void
DG::next()
// *****************************************************************************
// Advance equations to next time step
// *****************************************************************************
{
  const auto pref = g_inputdeck.get< tag::pref, tag::pref >();

  auto d = Disc();

  if (pref && m_stage == 0 && d->T() > 0)
    g_dgpde[d->MeshId()].eval_ndof( myGhosts()->m_nunk, myGhosts()->m_coord,
                  myGhosts()->m_inpoel,
                  myGhosts()->m_fd, m_u, m_p,
                  g_inputdeck.get< tag::pref, tag::indicator >(),
                  g_inputdeck.get< tag::ndof >(),
                  g_inputdeck.get< tag::pref, tag::ndofmax >(),
                  g_inputdeck.get< tag::pref, tag::tolref >(),
                  m_ndof );

  // communicate solution ghost data (if any)
  if (myGhosts()->m_sendGhost.empty())
    comsol_complete();
  else
    for(const auto& [cid, ghostdata] : myGhosts()->m_sendGhost) {
      std::vector< std::size_t > tetid( ghostdata.size() );
      std::vector< std::vector< tk::real > > u( ghostdata.size() ),
                                             prim( ghostdata.size() );
      std::vector< std::size_t > interface( ghostdata.size() );
      std::vector< std::size_t > ndof( ghostdata.size() );
      std::size_t j = 0;
      for(const auto& i : ghostdata) {
        Assert( i < myGhosts()->m_fd.Esuel().size()/4,
          "Sending solution ghost data" );
        tetid[j] = i;
        u[j] = m_u[i];
        prim[j] = m_p[i];
        if (pref && m_stage == 0) {
          ndof[j] = m_ndof[i];
          interface[j] = m_interface[i];
        }
        ++j;
      }
      thisProxy[ cid ].comsol( thisIndex, m_stage, tetid, u, prim, interface, ndof );
    }

  ownsol_complete();
}

void
DG::comsol( int fromch,
            std::size_t fromstage,
            const std::vector< std::size_t >& tetid,
            const std::vector< std::vector< tk::real > >& u,
            const std::vector< std::vector< tk::real > >& prim,
            const std::vector< std::size_t >& interface,
            const std::vector< std::size_t >& ndof )
// *****************************************************************************
//  Receive chare-boundary solution ghost data from neighboring chares
//! \param[in] fromch Sender chare id
//! \param[in] fromstage Sender chare time step stage
//! \param[in] tetid Ghost tet ids we receive solution data for
//! \param[in] u Solution ghost data
//! \param[in] prim Primitive variables in ghost cells
//! \param[in] interface Interface marker in ghost cells
//! \param[in] ndof Number of degrees of freedom for chare-boundary elements
//! \details This function receives contributions to the unlimited solution
//!   from fellow chares.
// *****************************************************************************
{
  Assert( u.size() == tetid.size(), "Size mismatch in DG::comsol()" );
  Assert( prim.size() == tetid.size(), "Size mismatch in DG::comsol()" );

  const auto pref = g_inputdeck.get< tag::pref, tag::pref >();

  if (pref && fromstage == 0) {
    Assert( ndof.size() == tetid.size(), "Size mismatch in DG::comsol()" );
    Assert( interface.size() == tetid.size(), "Size mismatch in DG::comsol()" );
  }

  // Find local-to-ghost tet id map for sender chare
  const auto& n = tk::cref_find( myGhosts()->m_ghost, fromch );

  for (std::size_t i=0; i<tetid.size(); ++i) {
    auto j = tk::cref_find( n, tetid[i] );
    Assert( j >= myGhosts()->m_fd.Esuel().size()/4,
      "Receiving solution non-ghost data" );
    auto b = tk::cref_find( myGhosts()->m_bid, j );
    Assert( b < m_uc[0].size(), "Indexing out of bounds" );
    m_uc[0][b] = u[i];
    m_pc[0][b] = prim[i];
    if (pref && fromstage == 0) {
      Assert( b < m_ndofc[0].size(), "Indexing out of bounds" );
      m_ndofc[0][b] = ndof[i];
      Assert( b < m_interfacec[0].size(), "Indexing out of bounds" );
      m_interfacec[0][b] = interface[i];
    }
  }

  // if we have received all solution ghost contributions from neighboring
  // chares (chares we communicate along chare-boundary faces with), and
  // contributed our solution to these neighbors, proceed to reconstructions
  if (++m_nsol == myGhosts()->m_sendGhost.size()) {
    m_nsol = 0;
    comsol_complete();
  }
}

void
DG::extractFieldOutput(
  const std::vector< std::size_t >& /*ginpoel*/,
  const tk::UnsMesh::Chunk& chunk,
  const tk::UnsMesh::Coords& coord,
  const std::unordered_map< std::size_t, tk::UnsMesh::Edge >& /*addedNodes*/,
  const std::unordered_map< std::size_t, std::size_t >& addedTets,
  const tk::NodeCommMap& nodeCommMap,
  const std::map< int, std::vector< std::size_t > >& bface,
  const std::map< int, std::vector< std::size_t > >& /* bnode */,
  const std::vector< std::size_t >& triinpoel,
  CkCallback c )
// *****************************************************************************
// Extract field output going to file
//! \param[in] chunk Field-output mesh chunk (connectivity and global<->local
//!    id maps)
//! \param[in] coord Field-output mesh node coordinates
//! \param[in] addedTets Field-output mesh cells and their parents (local ids)
//! \param[in] nodeCommMap Field-output mesh node communication map
//! \param[in] bface Field-output meshndary-faces mapped to side set ids
//! \param[in] triinpoel Field-output mesh boundary-face connectivity
//! \param[in] c Function to continue with after the write
// *****************************************************************************
{
  m_outmesh.chunk = chunk;
  m_outmesh.coord = coord;
  m_outmesh.triinpoel = triinpoel;
  m_outmesh.bface = bface;
  m_outmesh.nodeCommMap = nodeCommMap;

  const auto& inpoel = std::get< 0 >( chunk );

  // Evaluate element solution on incoming mesh
  evalSolution( *Disc(), inpoel, coord, addedTets, m_ndof, m_u, m_p,
    m_uElemfields, m_pElemfields, m_uNodefields, m_pNodefields );

  // Send node fields contributions to neighbor chares
  if (nodeCommMap.empty())
    comnodeout_complete();
  else {
    const auto& lid = std::get< 2 >( chunk );
    auto esup = tk::genEsup( inpoel, 4 );
    for(const auto& [ch,nodes] : nodeCommMap) {
      // Pack node field data in chare boundary nodes
      std::vector< std::vector< tk::real > >
        lu( m_uNodefields.nprop(), std::vector< tk::real >( nodes.size() ) );
      std::vector< std::vector< tk::real > >
        lp( m_pNodefields.nprop(), std::vector< tk::real >( nodes.size() ) );
      for (std::size_t f=0; f<m_uNodefields.nprop(); ++f) {
        std::size_t j = 0;
        for (auto g : nodes)
          lu[f][j++] = m_uNodefields(tk::cref_find(lid,g),f);
      }
      for (std::size_t f=0; f<m_pNodefields.nprop(); ++f) {
        std::size_t j = 0;
        for (auto g : nodes)
          lp[f][j++] = m_pNodefields(tk::cref_find(lid,g),f);
      }
      // Pack (partial) number of elements surrounding chare boundary nodes
      std::vector< std::size_t > nesup( nodes.size() );
      std::size_t j = 0;
      for (auto g : nodes) {
        auto i = tk::cref_find( lid, g );
        nesup[j++] = esup.second[i+1] - esup.second[i];
      }
      thisProxy[ch].comnodeout(
        std::vector<std::size_t>(begin(nodes),end(nodes)), nesup, lu, lp );
    }
  }

  ownnod_complete( c, addedTets );
}

void
DG::lhs()
// *****************************************************************************
// Compute left-hand side of discrete transport equations
// *****************************************************************************
{
  g_dgpde[Disc()->MeshId()].lhs( myGhosts()->m_geoElem, m_lhs );

  if (!m_initial) stage();
}

void DG::refine()
// *****************************************************************************
// Add the protective layer for ndof refinement
// *****************************************************************************
{
  const auto pref = g_inputdeck.get< tag::pref, tag::pref >();

  // Combine own and communicated contributions of unreconstructed solution and
  // degrees of freedom in cells (if p-adaptive)
  for (const auto& b : myGhosts()->m_bid) {
    Assert( m_uc[0][b.second].size() == m_u.nprop(), "ncomp size mismatch" );
    Assert( m_pc[0][b.second].size() == m_p.nprop(), "ncomp size mismatch" );
    for (std::size_t c=0; c<m_u.nprop(); ++c) {
      m_u(b.first,c) = m_uc[0][b.second][c];
    }
    for (std::size_t c=0; c<m_p.nprop(); ++c) {
      m_p(b.first,c) = m_pc[0][b.second][c];
    }
    if (pref && m_stage == 0) {
      m_ndof[ b.first ] = m_ndofc[0][ b.second ];
      m_interface[ b.first ] = m_interfacec[0][ b.second ];
    }
  }

  if (pref && m_stage==0) refine_ndof();

  if (myGhosts()->m_sendGhost.empty())
    comrefine_complete();
  else
    for(const auto& [cid, ghostdata] : myGhosts()->m_sendGhost) {
      std::vector< std::size_t > tetid( ghostdata.size() );
      std::vector< std::vector< tk::real > > u( ghostdata.size() ),
                                             prim( ghostdata.size() );
      std::vector< std::size_t > ndof( ghostdata.size() );
      std::size_t j = 0;
      for(const auto& i : ghostdata) {
        Assert( i < myGhosts()->m_fd.Esuel().size()/4, "Sending refined ndof  "
          "data" );
        tetid[j] = i;
        if (pref && m_stage == 0) ndof[j] = m_ndof[i];
        ++j;
      }
      thisProxy[ cid ].comrefine( thisIndex, tetid, ndof );
    }

  ownrefine_complete();
}

void
DG::comrefine( int fromch,
               const std::vector< std::size_t >& tetid,
               const std::vector< std::size_t >& ndof )
// *****************************************************************************
//  Receive chare-boundary ghost data from neighboring chares
//! \param[in] fromch Sender chare id
//! \param[in] tetid Ghost tet ids we receive solution data for
//! \param[in] ndof Number of degrees of freedom for chare-boundary elements
//! \details This function receives contributions to the refined ndof data
//!   from fellow chares.
// *****************************************************************************
{
  const auto pref = g_inputdeck.get< tag::pref, tag::pref >();

  if (pref && m_stage == 0)
    Assert( ndof.size() == tetid.size(), "Size mismatch in DG::comrefine()" );

  // Find local-to-ghost tet id map for sender chare
  const auto& n = tk::cref_find( myGhosts()->m_ghost, fromch );

  for (std::size_t i=0; i<tetid.size(); ++i) {
    auto j = tk::cref_find( n, tetid[i] );
    Assert( j >= myGhosts()->m_fd.Esuel().size()/4,
      "Receiving solution non-ghost data" );
    auto b = tk::cref_find( myGhosts()->m_bid, j );
    if (pref && m_stage == 0) {
      Assert( b < m_ndofc[1].size(), "Indexing out of bounds" );
      m_ndofc[1][b] = ndof[i];
    }
  }

  // if we have received all solution ghost contributions from neighboring
  // chares (chares we communicate along chare-boundary faces with), and
  // contributed our solution to these neighbors, proceed to limiting
  if (++m_nrefine == myGhosts()->m_sendGhost.size()) {
    m_nrefine = 0;
    comrefine_complete();
  }
}

void
DG::smooth()
// *****************************************************************************
// Smooth the refined ndof distribution
// *****************************************************************************
{
  const auto pref = g_inputdeck.get< tag::pref, tag::pref >();

  for (const auto& b : myGhosts()->m_bid) {
    if (pref && m_stage == 0)
      m_ndof[ b.first ] = m_ndofc[1][ b.second ];
  }

  if (pref && m_stage==0) smooth_ndof();

  if (myGhosts()->m_sendGhost.empty())
    comsmooth_complete();
  else
    for(const auto& [cid, ghostdata] : myGhosts()->m_sendGhost) {
      std::vector< std::size_t > tetid( ghostdata.size() );
      std::vector< std::size_t > ndof;
      std::size_t j = 0;
      for(const auto& i : ghostdata) {
        Assert( i < myGhosts()->m_fd.Esuel().size()/4, "Sending ndof data" );
        tetid[j] = i;
        if (pref && m_stage == 0) ndof.push_back( m_ndof[i] );
        ++j;
      }
      thisProxy[ cid ].comsmooth( thisIndex, tetid, ndof );
    }

  ownsmooth_complete();
}

void
DG::comsmooth( int fromch,
               const std::vector< std::size_t >& tetid,
               const std::vector< std::size_t >& ndof )
// *****************************************************************************
//  Receive chare-boundary ghost data from neighboring chares
//! \param[in] fromch Sender chare id
//! \param[in] tetid Ghost tet ids we receive solution data for
//! \param[in] ndof Number of degrees of freedom for chare-boundary elements
//! \details This function receives contributions to the smoothed ndof data
//!   from fellow chares.
// *****************************************************************************
{
  const auto pref = g_inputdeck.get< tag::pref, tag::pref >();

  if (pref && m_stage == 0)
    Assert( ndof.size() == tetid.size(), "Size mismatch in DG::comsmooth()" );

  const auto& n = tk::cref_find( myGhosts()->m_ghost, fromch );

  for (std::size_t i=0; i<tetid.size(); ++i) {
    auto j = tk::cref_find( n, tetid[i] );
    Assert( j >= myGhosts()->m_fd.Esuel().size()/4, "Receiving ndof data" );
    auto b = tk::cref_find( myGhosts()->m_bid, j );
    if (pref && m_stage == 0) {
      Assert( b < m_ndofc[2].size(), "Indexing out of bounds" );
      m_ndofc[2][b] = ndof[i];
    }
  }

  if (++m_nsmooth == myGhosts()->m_sendGhost.size()) {
    m_nsmooth = 0;
    comsmooth_complete();
  }
}

void
DG::reco()
// *****************************************************************************
// Compute reconstructions
// *****************************************************************************
{
  const auto pref = g_inputdeck.get< tag::pref, tag::pref >();
<<<<<<< HEAD
  const auto rdof = g_inputdeck.get< tag::discr, tag::rdof >();

  // Combine own and communicated contributions of unreconstructed solution and
  // degrees of freedom in cells (if p-adaptive)
  for (const auto& b : myGhosts()->m_bid) {
    if (pref && m_stage == 0) {
      m_ndof[ b.first ] = m_ndofc[2][ b.second ];
    }
  }

  auto d = Disc();
  if (pref && m_stage==0) {
    g_dgpde[d->MeshId()].resetAdapSol( myGhosts()->m_fd, m_u, m_p, m_ndof );
  }

=======
  const auto rdof = g_inputdeck.get< tag::rdof >();

  // Combine own and communicated contributions of unreconstructed solution and
  // degrees of freedom in cells (if p-adaptive)
  for (const auto& b : myGhosts()->m_bid) {
    if (pref && m_stage == 0) {
      m_ndof[ b.first ] = m_ndofc[2][ b.second ];
    }
  }

  auto d = Disc();
>>>>>>> 1a2099d9
  if (rdof > 1)
    // Reconstruct second-order solution and primitive quantities
    g_dgpde[d->MeshId()].reconstruct( d->T(), myGhosts()->m_geoFace,
      myGhosts()->m_geoElem,
      myGhosts()->m_fd, myGhosts()->m_esup, myGhosts()->m_inpoel,
<<<<<<< HEAD
      myGhosts()->m_coord, m_u, m_p, pref, m_ndof );
=======
      myGhosts()->m_coord, m_u, m_p );
>>>>>>> 1a2099d9

  // Send reconstructed solution to neighboring chares
  if (myGhosts()->m_sendGhost.empty())
    comreco_complete();
  else
    for(const auto& [cid, ghostdata] : myGhosts()->m_sendGhost) {
      std::vector< std::size_t > tetid( ghostdata.size() );
      std::vector< std::vector< tk::real > > u( ghostdata.size() ),
                                             prim( ghostdata.size() );
      std::size_t j = 0;
      for(const auto& i : ghostdata) {
        Assert( i < myGhosts()->m_fd.Esuel().size()/4, "Sending reconstructed ghost "
          "data" );
        tetid[j] = i;
        u[j] = m_u[i];
        prim[j] = m_p[i];
        ++j;
      }
      thisProxy[ cid ].comreco( thisIndex, tetid, u, prim );
    }

  ownreco_complete();
}

void
DG::comreco( int fromch,
             const std::vector< std::size_t >& tetid,
             const std::vector< std::vector< tk::real > >& u,
             const std::vector< std::vector< tk::real > >& prim )
// *****************************************************************************
//  Receive chare-boundary reconstructed ghost data from neighboring chares
//! \param[in] fromch Sender chare id
//! \param[in] tetid Ghost tet ids we receive solution data for
//! \param[in] u Reconstructed high-order solution
//! \param[in] prim Limited high-order primitive quantities
//! \details This function receives contributions to the reconstructed solution
//!   from fellow chares.
// *****************************************************************************
{
  Assert( u.size() == tetid.size(), "Size mismatch in DG::comreco()" );
  Assert( prim.size() == tetid.size(), "Size mismatch in DG::comreco()" );

  // Find local-to-ghost tet id map for sender chare
  const auto& n = tk::cref_find( myGhosts()->m_ghost, fromch );

  for (std::size_t i=0; i<tetid.size(); ++i) {
    auto j = tk::cref_find( n, tetid[i] );
    Assert( j >= myGhosts()->m_fd.Esuel().size()/4,
      "Receiving solution non-ghost data" );
    auto b = tk::cref_find( myGhosts()->m_bid, j );
    Assert( b < m_uc[1].size(), "Indexing out of bounds" );
    Assert( b < m_pc[1].size(), "Indexing out of bounds" );
    m_uc[1][b] = u[i];
    m_pc[1][b] = prim[i];
  }

  // if we have received all solution ghost contributions from neighboring
  // chares (chares we communicate along chare-boundary faces with), and
  // contributed our solution to these neighbors, proceed to limiting
  if (++m_nreco == myGhosts()->m_sendGhost.size()) {
    m_nreco = 0;
    comreco_complete();
  }
}

void
DG::nodalExtrema()
// *****************************************************************************
// Compute nodal extrema at chare-boundary nodes. Extrema at internal nodes
// are calculated in limiter function.
// *****************************************************************************
{
  auto d = Disc();
  auto gid = d->Gid();
  auto bid = d->Bid();
<<<<<<< HEAD
  const auto rdof = g_inputdeck.get< tag::discr, tag::rdof >();
=======
  const auto rdof = g_inputdeck.get< tag::rdof >();
>>>>>>> 1a2099d9
  const auto ncomp = m_u.nprop() / rdof;
  const auto nprim = m_p.nprop() / rdof;

  // Combine own and communicated contributions of unlimited solution, and
  // if a p-adaptive algorithm is used, degrees of freedom in cells
  for (const auto& [boundary, localtet] : myGhosts()->m_bid) {
    Assert( m_uc[1][localtet].size() == m_u.nprop(), "ncomp size mismatch" );
    Assert( m_pc[1][localtet].size() == m_p.nprop(), "ncomp size mismatch" );
    for (std::size_t c=0; c<m_u.nprop(); ++c) {
      m_u(boundary,c) = m_uc[1][localtet][c];
    }
    for (std::size_t c=0; c<m_p.nprop(); ++c) {
      m_p(boundary,c) = m_pc[1][localtet][c];
    }
  }

  // Initialize nodal extrema vector
  auto large = std::numeric_limits< tk::real >::max();
  for(std::size_t i = 0; i<bid.size(); i++)
  {
    for (std::size_t c=0; c<ncomp; ++c)
    {
      for(std::size_t idof=0; idof<m_ndof_NodalExtrm; idof++)
      {
        auto max_mark = 2*c*m_ndof_NodalExtrm + 2*idof;
        auto min_mark = max_mark + 1;
        m_uNodalExtrm[i][max_mark] = -large;
        m_uNodalExtrm[i][min_mark] =  large;
      }
    }
    for (std::size_t c=0; c<nprim; ++c)
    {
      for(std::size_t idof=0; idof<m_ndof_NodalExtrm; idof++)
      {
        auto max_mark = 2*c*m_ndof_NodalExtrm + 2*idof;
        auto min_mark = max_mark + 1;
        m_pNodalExtrm[i][max_mark] = -large;
        m_pNodalExtrm[i][min_mark] =  large;
      }
    }
  }

  // Evaluate the max/min value for the chare-boundary nodes
  if(rdof > 4) {
      evalNodalExtrmRefEl(ncomp, nprim, m_ndof_NodalExtrm, d->bndel(),
        myGhosts()->m_inpoel, gid, bid, m_u, m_p, m_uNodalExtrm, m_pNodalExtrm);
  }

  // Communicate extrema at nodes to other chares on chare-boundary
  if (d->NodeCommMap().empty())        // in serial we are done
    comnodalExtrema_complete();
  else  // send nodal extrema to chare-boundary nodes to fellow chares
  {
    for (const auto& [c,n] : d->NodeCommMap()) {
      std::vector< std::vector< tk::real > > g1( n.size() ), g2( n.size() );
      std::size_t j = 0;
      for (auto i : n)
      {
        auto p = tk::cref_find(d->Bid(),i);
        g1[ j   ] = m_uNodalExtrm[ p ];
        g2[ j++ ] = m_pNodalExtrm[ p ];
      }
      thisProxy[c].comnodalExtrema( std::vector<std::size_t>(begin(n),end(n)),
        g1, g2 );
    }
  }
  ownnodalExtrema_complete();
}

void
DG::comnodalExtrema( const std::vector< std::size_t >& gid,
                     const std::vector< std::vector< tk::real > >& G1,
                     const std::vector< std::vector< tk::real > >& G2 )
// *****************************************************************************
//  Receive contributions to nodal extrema on chare-boundaries
//! \param[in] gid Global mesh node IDs at which we receive grad contributions
//! \param[in] G1 Partial contributions of extrema for conservative variables to
//!   chare-boundary nodes
//! \param[in] G2 Partial contributions of extrema for primitive variables to
//!   chare-boundary nodes
//! \details This function receives contributions to m_uNodalExtrm/m_pNodalExtrm
//!   , which stores nodal extrems at mesh chare-boundary nodes. While
//!   m_uNodalExtrm/m_pNodalExtrm stores own contributions, m_uNodalExtrmc
//!   /m_pNodalExtrmc collects the neighbor chare contributions during
//!   communication.
// *****************************************************************************
{
  Assert( G1.size() == gid.size(), "Size mismatch" );
  Assert( G2.size() == gid.size(), "Size mismatch" );

  const auto rdof = g_inputdeck.get< tag::rdof >();
  const auto ncomp = m_u.nprop() / rdof;
  const auto nprim = m_p.nprop() / rdof;

  for (std::size_t i=0; i<gid.size(); ++i)
  {
    auto& u = m_uNodalExtrmc[gid[i]];
    auto& p = m_pNodalExtrmc[gid[i]];
    for (std::size_t c=0; c<ncomp; ++c)
    {
      for(std::size_t idof=0; idof<m_ndof_NodalExtrm; idof++)
      {
        auto max_mark = 2*c*m_ndof_NodalExtrm + 2*idof;
        auto min_mark = max_mark + 1;
        u[max_mark] = std::max( G1[i][max_mark], u[max_mark] );
        u[min_mark] = std::min( G1[i][min_mark], u[min_mark] );
      }
    }
    for (std::size_t c=0; c<nprim; ++c)
    {
      for(std::size_t idof=0; idof<m_ndof_NodalExtrm; idof++)
      {
        auto max_mark = 2*c*m_ndof_NodalExtrm + 2*idof;
        auto min_mark = max_mark + 1;
        p[max_mark] = std::max( G2[i][max_mark], p[max_mark] );
        p[min_mark] = std::min( G2[i][min_mark], p[min_mark] );
      }
    }
  }

  if (++m_nnodalExtrema == Disc()->NodeCommMap().size())
  {
    m_nnodalExtrema = 0;
    comnodalExtrema_complete();
  }
}

void DG::resizeNodalExtremac()
// *****************************************************************************
//  Resize the buffer vector of nodal extrema
// *****************************************************************************
{
  const auto rdof = g_inputdeck.get< tag::rdof >();
  const auto ncomp = m_u.nprop() / rdof;
  const auto nprim = m_p.nprop() / rdof;

  auto large = std::numeric_limits< tk::real >::max();
  for (const auto& [c,n] : Disc()->NodeCommMap())
  {
    for (auto i : n) {
      auto& u = m_uNodalExtrmc[i];
      auto& p = m_pNodalExtrmc[i];
      u.resize( 2*m_ndof_NodalExtrm*ncomp, large );
      p.resize( 2*m_ndof_NodalExtrm*nprim, large );

      // Initialize the minimum nodal extrema
      for(std::size_t idof=0; idof<m_ndof_NodalExtrm; idof++)
      {
        for(std::size_t k = 0; k < ncomp; k++)
          u[2*k*m_ndof_NodalExtrm+2*idof] = -large;
        for(std::size_t k = 0; k < nprim; k++)
          p[2*k*m_ndof_NodalExtrm+2*idof] = -large;
      }
    }
  }
}

void DG::evalNodalExtrmRefEl(
  const std::size_t ncomp,
  const std::size_t nprim,
  const std::size_t ndof_NodalExtrm,
  const std::vector< std::size_t >& bndel,
  const std::vector< std::size_t >& inpoel,
  const std::vector< std::size_t >& gid,
  const std::unordered_map< std::size_t, std::size_t >& bid,
  const tk::Fields& U,
  const tk::Fields& P,
  std::vector< std::vector<tk::real> >& uNodalExtrm,
  std::vector< std::vector<tk::real> >& pNodalExtrm )
// *****************************************************************************
//  Compute the nodal extrema of ref el derivatives for chare-boundary nodes
//! \param[in] ncomp Number of conservative variables
//! \param[in] nprim Number of primitive variables
//! \param[in] ndof_NodalExtrm Degree of freedom for nodal extrema
//! \param[in] bndel List of elements contributing to chare-boundary nodes
//! \param[in] inpoel Element-node connectivity for element e
//! \param[in] gid Local->global node id map
//! \param[in] bid Local chare-boundary node ids (value) associated to
//!   global node ids (key)
//! \param[in] U Vector of conservative variables
//! \param[in] P Vector of primitive variables
//! \param[in,out] uNodalExtrm Chare-boundary nodal extrema for conservative
//!   variables
//! \param[in,out] pNodalExtrm Chare-boundary nodal extrema for primitive
//!   variables
// *****************************************************************************
{
  const auto rdof = g_inputdeck.get< tag::rdof >();

  for (auto e : bndel)
  {
    // access node IDs
    const std::vector<std::size_t> N
      { inpoel[e*4+0], inpoel[e*4+1], inpoel[e*4+2], inpoel[e*4+3] };

    // Loop over nodes of element e
    for(std::size_t ip=0; ip<4; ++ip)
    {
      auto i = bid.find( gid[N[ip]] );
      if (i != end(bid))      // If ip is the chare boundary point
      {
        // If DG(P2) is applied, find the nodal extrema of the gradients of
        // conservative/primitive variables in the reference element

        // Vector used to store the first order derivatives for both
        // conservative and primitive variables
        std::vector< std::array< tk::real, 3 > > gradc(ncomp, {0.0, 0.0, 0.0});
        std::vector< std::array< tk::real, 3 > > gradp(ncomp, {0.0, 0.0, 0.0});

        // Derivatives of the Dubiner basis
        std::array< tk::real, 3 > center {{0.25, 0.25, 0.25}};
        auto dBdxi = tk::eval_dBdxi(rdof, center);

        // Evaluate the first order derivative
        for(std::size_t icomp = 0; icomp < ncomp; icomp++)
        {
          auto mark = icomp * rdof;
          for(std::size_t idir = 0; idir < 3; idir++)
          {
            gradc[icomp][idir] = 0;
            for(std::size_t idof = 1; idof < rdof; idof++)
              gradc[icomp][idir] += U(e, mark+idof) * dBdxi[idir][idof];
          }
        }
        for(std::size_t icomp = 0; icomp < nprim; icomp++)
        {
          auto mark = icomp * rdof;
          for(std::size_t idir = 0; idir < 3; idir++)
          {
            gradp[icomp][idir] = 0;
            for(std::size_t idof = 1; idof < rdof; idof++)
              gradp[icomp][idir] += P(e, mark+idof) * dBdxi[idir][idof];
          }
        }

        // Store the extrema for the gradients
        for (std::size_t c=0; c<ncomp; ++c)
        {
          for (std::size_t idof = 0; idof < ndof_NodalExtrm; idof++)
          {
            auto max_mark = 2*c*m_ndof_NodalExtrm + 2*idof;
            auto min_mark = max_mark + 1;
            auto& ex = uNodalExtrm[i->second];
            ex[max_mark] = std::max(ex[max_mark], gradc[c][idof]);
            ex[min_mark] = std::min(ex[min_mark], gradc[c][idof]);
          }
        }
        for (std::size_t c=0; c<nprim; ++c)
        {
          for (std::size_t idof = 0; idof < ndof_NodalExtrm; idof++)
          {
            auto max_mark = 2*c*m_ndof_NodalExtrm + 2*idof;
            auto min_mark = max_mark + 1;
            auto& ex = pNodalExtrm[i->second];
            ex[max_mark] = std::max(ex[max_mark], gradp[c][idof]);
            ex[min_mark] = std::min(ex[min_mark], gradp[c][idof]);
          }
        }
      }
    }
  }
}

void
DG::lim()
// *****************************************************************************
// Compute limiter function
// *****************************************************************************
{
  auto d = Disc();
  const auto rdof = g_inputdeck.get< tag::rdof >();
  const auto ncomp = m_u.nprop() / rdof;
  const auto nprim = m_p.nprop() / rdof;

  // Combine own and communicated contributions to nodal extrema
  for (const auto& [gid,g] : m_uNodalExtrmc) {
    auto bid = tk::cref_find( d->Bid(), gid );
    for (ncomp_t c=0; c<ncomp; ++c)
    {
      for(std::size_t idof=0; idof<m_ndof_NodalExtrm; idof++)
      {
        auto max_mark = 2*c*m_ndof_NodalExtrm + 2*idof;
        auto min_mark = max_mark + 1;
        m_uNodalExtrm[bid][max_mark] =
          std::max(g[max_mark], m_uNodalExtrm[bid][max_mark]);
        m_uNodalExtrm[bid][min_mark] =
          std::min(g[min_mark], m_uNodalExtrm[bid][min_mark]);
      }
    }
  }
  for (const auto& [gid,g] : m_pNodalExtrmc) {
    auto bid = tk::cref_find( d->Bid(), gid );
    for (ncomp_t c=0; c<nprim; ++c)
    {
      for(std::size_t idof=0; idof<m_ndof_NodalExtrm; idof++)
      {
        auto max_mark = 2*c*m_ndof_NodalExtrm + 2*idof;
        auto min_mark = max_mark + 1;
        m_pNodalExtrm[bid][max_mark] =
          std::max(g[max_mark], m_pNodalExtrm[bid][max_mark]);
        m_pNodalExtrm[bid][min_mark] =
          std::min(g[min_mark], m_pNodalExtrm[bid][min_mark]);
      }
    }
  }

  // clear gradients receive buffer
  tk::destroy(m_uNodalExtrmc);
  tk::destroy(m_pNodalExtrmc);

  if (rdof > 1) {
    g_dgpde[d->MeshId()].limit( d->T(), pref, myGhosts()->m_geoFace,
              myGhosts()->m_geoElem, myGhosts()->m_fd, myGhosts()->m_esup,
              myGhosts()->m_inpoel, myGhosts()->m_coord, m_ndof, d->Gid(),
              d->Bid(), m_uNodalExtrm, m_pNodalExtrm, m_mtInv, m_u, m_p,
              m_shockmarker );

<<<<<<< HEAD
    if (g_inputdeck.get< tag::discr, tag::limsol_projection >())
      g_dgpde[d->MeshId()].Correct_Conserv(pref, m_p, m_ndof,
        myGhosts()->m_geoElem, m_u, myGhosts()->m_fd.Esuel().size()/4);
=======
    if (g_inputdeck.get< tag::limsol_projection >())
      g_dgpde[d->MeshId()].CPL(m_p, myGhosts()->m_geoElem,
        myGhosts()->m_inpoel, myGhosts()->m_coord, m_u,
        myGhosts()->m_fd.Esuel().size()/4);
>>>>>>> 1a2099d9
  }

  // Send limited solution to neighboring chares
  if (myGhosts()->m_sendGhost.empty())
    comlim_complete();
  else
    for(const auto& [cid, ghostdata] : myGhosts()->m_sendGhost) {
      std::vector< std::size_t > tetid( ghostdata.size() );
      std::vector< std::vector< tk::real > > u( ghostdata.size() ),
                                             prim( ghostdata.size() );
      std::vector< std::size_t > ndof;
      std::size_t j = 0;
      for(const auto& i : ghostdata) {
        Assert( i < myGhosts()->m_fd.Esuel().size()/4,
          "Sending limiter ghost data" );
        tetid[j] = i;
        u[j] = m_u[i];
        prim[j] = m_p[i];
        ++j;
      }
      thisProxy[ cid ].comlim( thisIndex, tetid, u, prim );
    }

  ownlim_complete();
}

void
DG::refine_ndof()
// *****************************************************************************
//  p-refine all elements that are adjacent to p-refined elements
//! \details This function p-refines all the neighbors of an element that has
//!   been p-refined as a result of an error indicator.
// *****************************************************************************
{
  auto d = Disc();
<<<<<<< HEAD
  const auto& coord = d->Coord();
  const auto& inpoel = d->Inpoel();
  const auto npoin = coord[0].size();
=======
  const auto& inpoel = d->Inpoel();
  const auto npoin = d->Coord()[0].size();
>>>>>>> 1a2099d9
  const auto nelem = myGhosts()->m_fd.Esuel().size()/4;
  std::vector<std::size_t> node_ndof(npoin, 1);

  // Mark the max ndof for each node and store in node_ndof
<<<<<<< HEAD
  for(std::size_t e = 0; e < nelem; e++)
  {
    for(std::size_t inode = 0; inode < 4; inode++)
    {
      auto ip = inpoel[4*e+inode];
      const auto& pesup = tk::cref_find(myGhosts()->m_esup, ip);
      for(auto er : pesup)
        node_ndof[ip] = std::max(m_ndof[er], node_ndof[ip]);
    }
=======
  for(std::size_t ip=0; ip<npoin; ip++)
  {
    const auto& pesup = tk::cref_find(myGhosts()->m_esup, ip);
    for(auto er : pesup)
      node_ndof[ip] = std::max(m_ndof[er], node_ndof[ip]);
>>>>>>> 1a2099d9
  }

  for(std::size_t e = 0; e < nelem; e++)
  {
<<<<<<< HEAD
=======
    // Find if any node of this element has p1/p2 ndofs
>>>>>>> 1a2099d9
    std::size_t counter_p2(0);
    std::size_t counter_p1(0);
    for(std::size_t inode = 0; inode < 4; inode++)
    {
      auto node = inpoel[4*e+inode];
      if(node_ndof[node] == 10)
        counter_p2++;
      else if (node_ndof[node] == 4)
        counter_p1++;
    }

<<<<<<< HEAD
    // If there is one node with ndof as 10, all of the elements around this
    // node will be refined. Same procedure is applied when ndof is 4.
=======
    // If there is at least one node with p1/p2 ndofs, all of the elements
    // around this node are refined to p1/p2.
>>>>>>> 1a2099d9
    if(counter_p2 > 0 && m_ndof[e] < 10)
    {
      if(m_ndof[e] == 4)
        m_ndof[e] = 10;
      if(m_ndof[e] == 1)
        m_ndof[e] = 4;
    }
    else if(counter_p1 > 0 && m_ndof[e] < 4)
      m_ndof[e] = 4;
  }
}

void DG::smooth_ndof()
// *****************************************************************************
//  Smooth the refined ndof distribution to avoid zigzag refinement
// *****************************************************************************
{
  auto d = Disc();
  const auto& inpoel = d->Inpoel();
<<<<<<< HEAD
  const auto& coord = d->Coord();
  const auto npoin = coord[0].size();
=======
  const auto npoin = d->Coord()[0].size();
>>>>>>> 1a2099d9
  const auto nelem = myGhosts()->m_fd.Esuel().size()/4;
  std::vector<std::size_t> node_ndof(npoin, 1);

  // Mark the max ndof for each node and store in node_ndof
<<<<<<< HEAD
  for(std::size_t e = 0; e < nelem; e++)
  {
    for(std::size_t inode = 0; inode < 4; inode++)
    {
      auto ip = inpoel[4*e+inode];
      const auto& pesup = tk::cref_find(myGhosts()->m_esup, ip);
      for(auto er : pesup)
        node_ndof[ip] = std::max(m_ndof[er], node_ndof[ip]);
    }
=======
  for(std::size_t ip=0; ip<npoin; ip++)
  {
    const auto& pesup = tk::cref_find(myGhosts()->m_esup, ip);
    for(auto er : pesup)
      node_ndof[ip] = std::max(m_ndof[er], node_ndof[ip]);
>>>>>>> 1a2099d9
  }

  for(std::size_t e = 0; e < nelem; e++)
  {
<<<<<<< HEAD
=======
    // Find if any node of this element has p1/p2 ndofs
>>>>>>> 1a2099d9
    std::size_t counter_p2(0);
    std::size_t counter_p1(0);
    for(std::size_t inode = 0; inode < 4; inode++)
    {
      auto node = inpoel[4*e+inode];
      if(node_ndof[node] == 10)
        counter_p2++;
      else if (node_ndof[node] == 4)
        counter_p1++;
    }

<<<<<<< HEAD
    // If the ndof of all the nodes in the element is 10, this element will be
    // refined. Same procedure is applied when all the ndofs are 4.
    if(counter_p2 == 4 && m_ndof[e] == 4)
      m_ndof[e] = 10;
    else if(counter_p1 == 4 && m_ndof[e] == 1 /*&& m_interface[e] == 0*/)
=======
    // If all the nodes in the element are p1/p2, this element is refined to
    // p1/p2.
    if(counter_p2 == 4 && m_ndof[e] == 4)
      m_ndof[e] = 10;
    else if(counter_p1 == 4 && m_ndof[e] == 1)
>>>>>>> 1a2099d9
      m_ndof[e] = 4;
  }
}

void
DG::comlim( int fromch,
            const std::vector< std::size_t >& tetid,
            const std::vector< std::vector< tk::real > >& u,
            const std::vector< std::vector< tk::real > >& prim )
// *****************************************************************************
//  Receive chare-boundary limiter ghost data from neighboring chares
//! \param[in] fromch Sender chare id
//! \param[in] tetid Ghost tet ids we receive solution data for
//! \param[in] u Limited high-order solution
//! \param[in] prim Limited high-order primitive quantities
//! \details This function receives contributions to the limited solution from
//!   fellow chares.
// *****************************************************************************
{
  Assert( u.size() == tetid.size(), "Size mismatch in DG::comlim()" );
  Assert( prim.size() == tetid.size(), "Size mismatch in DG::comlim()" );

  // Find local-to-ghost tet id map for sender chare
  const auto& n = tk::cref_find( myGhosts()->m_ghost, fromch );

  for (std::size_t i=0; i<tetid.size(); ++i) {
    auto j = tk::cref_find( n, tetid[i] );
    Assert( j >= myGhosts()->m_fd.Esuel().size()/4,
      "Receiving solution non-ghost data" );
    auto b = tk::cref_find( myGhosts()->m_bid, j );
    Assert( b < m_uc[2].size(), "Indexing out of bounds" );
    Assert( b < m_pc[2].size(), "Indexing out of bounds" );
    m_uc[2][b] = u[i];
    m_pc[2][b] = prim[i];
  }

  // if we have received all solution ghost contributions from neighboring
  // chares (chares we communicate along chare-boundary faces with), and
  // contributed our solution to these neighbors, proceed to limiting
  if (++m_nlim == myGhosts()->m_sendGhost.size()) {
    m_nlim = 0;
    comlim_complete();
  }
}

void
DG::dt()
// *****************************************************************************
// Compute time step size
// *****************************************************************************
{
  auto d = Disc();

  // Combine own and communicated contributions of limited solution and degrees
  // of freedom in cells (if p-adaptive)
  for (const auto& b : myGhosts()->m_bid) {
    Assert( m_uc[2][b.second].size() == m_u.nprop(), "ncomp size mismatch" );
    Assert( m_pc[2][b.second].size() == m_p.nprop(), "ncomp size mismatch" );
    for (std::size_t c=0; c<m_u.nprop(); ++c) {
      m_u(b.first,c) = m_uc[2][b.second][c];
    }
    for (std::size_t c=0; c<m_p.nprop(); ++c) {
      m_p(b.first,c) = m_pc[2][b.second][c];
    }
  }

  auto mindt = std::numeric_limits< tk::real >::max();

  if (m_stage == 0)
  {
    auto const_dt = g_inputdeck.get< tag::dt >();
    auto eps = std::numeric_limits< tk::real >::epsilon();

    // use constant dt if configured
    if (std::abs(const_dt) > eps) {

      mindt = const_dt;

    } else {      // compute dt based on CFL

      // find the minimum dt across all PDEs integrated
      auto eqdt =
        g_dgpde[d->MeshId()].dt( myGhosts()->m_coord, myGhosts()->m_inpoel,
          myGhosts()->m_fd,
          myGhosts()->m_geoFace, myGhosts()->m_geoElem, m_ndof, m_u, m_p,
          myGhosts()->m_fd.Esuel().size()/4 );
      if (eqdt < mindt) mindt = eqdt;

      mindt *= g_inputdeck.get< tag::cfl >();
    }
  }
  else
  {
    mindt = d->Dt();
  }

  // Resize the buffer vector of nodal extrema
  resizeNodalExtremac();

  // Contribute to minimum dt across all chares then advance to next step
  contribute( sizeof(tk::real), &mindt, CkReduction::min_double,
              CkCallback(CkReductionTarget(DG,solve), thisProxy) );
}

void
DG::solve( tk::real newdt )
// *****************************************************************************
// Compute right-hand side of discrete transport equations
//! \param[in] newdt Size of this new time step
// *****************************************************************************
{
  // Enable SDAG wait for building the solution vector during the next stage
  thisProxy[ thisIndex ].wait4sol();
  thisProxy[ thisIndex ].wait4refine();
  thisProxy[ thisIndex ].wait4smooth();
  thisProxy[ thisIndex ].wait4reco();
  thisProxy[ thisIndex ].wait4nodalExtrema();
  thisProxy[ thisIndex ].wait4lim();
  thisProxy[ thisIndex ].wait4nod();

  auto d = Disc();
  const auto rdof = g_inputdeck.get< tag::rdof >();
  const auto ndof = g_inputdeck.get< tag::ndof >();
  const auto neq = m_u.nprop()/rdof;
  const auto pref = g_inputdeck.get< tag::pref, tag::pref >();

  // Set new time step size
  if (m_stage == 0) d->setdt( newdt );

  // Update Un
  if (m_stage == 0) m_un = m_u;

  // Explicit or IMEX
  const auto imex_runge_kutta = g_inputdeck.get< tag::imex_runge_kutta >();

  // physical time at time-stage for computing exact source terms
  tk::real physT(d->T());
  if (m_stage == 1) {
    physT += d->Dt();
  }
  else if (m_stage == 2) {
    physT += 0.5*d->Dt();
  }

<<<<<<< HEAD
  g_dgpde[d->MeshId()].rhs( physT, pref, myGhosts()->m_geoFace,
    myGhosts()->m_geoElem, myGhosts()->m_fd, myGhosts()->m_inpoel, m_boxelems,
    myGhosts()->m_coord, m_u, m_p, m_ndof, m_rhs );
=======
  if (imex_runge_kutta) {
    if (m_stage == 0)
    {
      // Save previous rhs
      m_rhsprev = m_rhs;
      // Initialize m_stiffrhs to zero
      m_stiffrhs.fill(0.0);
      m_stiffrhsprev.fill(0.0);
    }
  }

  g_dgpde[d->MeshId()].rhs( physT, myGhosts()->m_geoFace, myGhosts()->m_geoElem,
    myGhosts()->m_fd, myGhosts()->m_inpoel, m_boxelems, myGhosts()->m_coord,
    m_u, m_p, m_ndof, d->Dt(), m_rhs );

  if (!imex_runge_kutta) {
    // Explicit time-stepping using RK3 to discretize time-derivative
    for(std::size_t e=0; e<myGhosts()->m_nunk; ++e)
      for(std::size_t c=0; c<neq; ++c)
      {
        for (std::size_t k=0; k<m_numEqDof[c]; ++k)
        {
          auto rmark = c*rdof+k;
          auto mark = c*ndof+k;
          m_u(e, rmark) =  rkcoef[0][m_stage] * m_un(e, rmark)
            + rkcoef[1][m_stage] * ( m_u(e, rmark)
              + d->Dt() * m_rhs(e, mark)/m_lhs(e, mark) );
          if(fabs(m_u(e, rmark)) < 1e-16)
            m_u(e, rmark) = 0;
        }
      }
  }
  else {
    // Implicit-Explicit time-stepping using RK3 to discretize time-derivative
    DG::imex_integrate();
  }
>>>>>>> 1a2099d9

  for(std::size_t e=0; e<myGhosts()->m_nunk; ++e)
    for(std::size_t c=0; c<neq; ++c)
    {
<<<<<<< HEAD
      for (std::size_t k=0; k<m_numEqDof[c]; ++k)
      {
        if(k < m_ndof[e]) {
          auto rmark = c*rdof+k;
          auto mark = c*ndof+k;
          m_u(e, rmark) =  rkcoef[0][m_stage] * m_un(e, rmark)
            + rkcoef[1][m_stage] * ( m_u(e, rmark)
              + d->Dt() * m_rhs(e, mark)/m_lhs(e, mark) );
          if(fabs(m_u(e, rmark)) < 1e-16)
            m_u(e, rmark) = 0;
        }
      }
=======
>>>>>>> 1a2099d9
      // zero out unused/reconstructed dofs of equations using reduced dofs
      // (see DGMultiMat::numEquationDofs())
      if (m_numEqDof[c] < rdof) {
        for (std::size_t k=m_numEqDof[c]; k<rdof; ++k)
        {
          auto rmark = c*rdof+k;
          m_u(e, rmark) = 0.0;
        }
      }
    }

  // Update primitives based on the evolved solution
  g_dgpde[d->MeshId()].updateInterfaceCells( m_u,
    myGhosts()->m_fd.Esuel().size()/4, m_ndof, m_interface );
  g_dgpde[d->MeshId()].updatePrimitives( m_u, m_lhs, myGhosts()->m_geoElem, m_p,
<<<<<<< HEAD
    myGhosts()->m_fd.Esuel().size()/4, m_ndof );
  if (!g_inputdeck.get< tag::discr, tag::accuracy_test >()) {
    g_dgpde[d->MeshId()].cleanTraceMaterial( myGhosts()->m_geoElem, m_u, m_p,
      myGhosts()->m_fd.Esuel().size()/4 );
=======
    myGhosts()->m_fd.Esuel().size()/4 );
  if (!g_inputdeck.get< tag::accuracy_test >()) {
    g_dgpde[d->MeshId()].cleanTraceMaterial( physT, myGhosts()->m_geoElem, m_u,
      m_p, myGhosts()->m_fd.Esuel().size()/4 );
>>>>>>> 1a2099d9
  }

  if (m_stage < 2) {

    // continue with next time step stage
    stage();

  } else {

    // Increase number of iterations and physical time
    d->next();

    // Compute diagnostics, e.g., residuals
    auto diag_computed = m_diag.compute( *d,
      m_u.nunk()-myGhosts()->m_fd.Esuel().size()/4, myGhosts()->m_geoElem,
      m_ndof, m_u, m_un );

    // Continue to mesh refinement (if configured)
    if (!diag_computed) refine( std::vector< tk::real >( m_u.nprop(), 0.0 ) );

  }
}

void
DG::refine( [[maybe_unused]] const std::vector< tk::real >& l2res )
// *****************************************************************************
// Optionally refine/derefine mesh
//! \param[in] l2res L2-norms of the residual for each scalar component
//!   computed across the whole problem
// *****************************************************************************
{
  auto d = Disc();

  auto dtref = g_inputdeck.get< tag::amr, tag::dtref >();
  auto dtfreq = g_inputdeck.get< tag::amr, tag::dtfreq >();

  // if t>0 refinement enabled and we hit the dtref frequency
  if (dtref && !(d->It() % dtfreq)) {   // refine

    d->startvol();
    d->Ref()->dtref( myGhosts()->m_fd.Bface(), {},
      tk::remap(myGhosts()->m_fd.Triinpoel(),d->Gid()) );
    d->refined() = 1;

  } else {      // do not refine

    d->refined() = 0;
    stage();

  }
}

void
DG::resizePostAMR(
  const std::vector< std::size_t >& /*ginpoel*/,
  const tk::UnsMesh::Chunk& chunk,
  const tk::UnsMesh::Coords& coord,
  const std::unordered_map< std::size_t, tk::UnsMesh::Edge >& /*addedNodes*/,
  const std::unordered_map< std::size_t, std::size_t >& addedTets,
  const std::set< std::size_t >& removedNodes,
  const std::unordered_map< std::size_t, std::size_t >& amrNodeMap,
  const tk::NodeCommMap& nodeCommMap,
  const std::map< int, std::vector< std::size_t > >& bface,
  const std::map< int, std::vector< std::size_t > >& /* bnode */,
  const std::vector< std::size_t >& triinpoel,
  const std::unordered_map< std::size_t, std::set< std::size_t > >& elemblockid )
// *****************************************************************************
//  Receive new mesh from Refiner
//! \param[in] chunk New mesh chunk (connectivity and global<->local id maps)
//! \param[in] coord New mesh node coordinates
//! \param[in] addedTets Newly added mesh cells and their parents (local ids)
//! \param[in] removedNodes Newly removed mesh node local ids
//! \param[in] amrNodeMap Node id map after amr (local ids)
//! \param[in] nodeCommMap New node communication map
//! \param[in] bface Boundary-faces mapped to side set ids
//! \param[in] triinpoel Boundary-face connectivity
//! \param[in] elemblockid Local tet ids associated with mesh block ids
// *****************************************************************************
{
  auto d = Disc();

  // Set flag that indicates that we are during time stepping
  m_initial = 0;
  myGhosts()->m_initial = 0;

  // Zero field output iteration count between two mesh refinement steps
  d->Itf() = 0;

  // Increase number of iterations with mesh refinement
  ++d->Itr();

  // Save old number of elements
  [[maybe_unused]] auto old_nelem = myGhosts()->m_inpoel.size()/4;

  // Resize mesh data structures
  d->resizePostAMR( chunk, coord, amrNodeMap, nodeCommMap, removedNodes,
    elemblockid );

  // Update state
  myGhosts()->m_inpoel = d->Inpoel();
  myGhosts()->m_coord = d->Coord();
  auto nelem = myGhosts()->m_inpoel.size()/4;
  m_p.resize( nelem );
  m_u.resize( nelem );
  m_un.resize( nelem );
  m_lhs.resize( nelem );
  m_rhs.resize( nelem );
  m_rhsprev.resize( nelem );
  m_stiffrhs.resize( nelem );
  m_stiffrhsprev.resize( nelem );
  m_uNodalExtrm.resize( Disc()->Bid().size(), std::vector<tk::real>( 2*
    m_ndof_NodalExtrm*g_inputdeck.get< tag::ncomp >() ) );
  m_pNodalExtrm.resize( Disc()->Bid().size(), std::vector<tk::real>( 2*
    m_ndof_NodalExtrm*m_p.nprop()/g_inputdeck.get< tag::rdof >()));

  // Resize the buffer vector of nodal extrema
  resizeNodalExtremac();

  myGhosts()->m_fd = FaceData( myGhosts()->m_inpoel, bface,
    tk::remap(triinpoel,d->Lid()) );

  myGhosts()->m_geoFace =
    tk::Fields( tk::genGeoFaceTri( myGhosts()->m_fd.Nipfac(),
    myGhosts()->m_fd.Inpofa(), coord ) );
  myGhosts()->m_geoElem = tk::Fields( tk::genGeoElemTet( myGhosts()->m_inpoel,
    coord ) );

  myGhosts()->m_nfac = myGhosts()->m_fd.Inpofa().size()/3;
  myGhosts()->m_nunk = nelem;
  m_npoin = coord[0].size();
  myGhosts()->m_bndFace.clear();
  myGhosts()->m_exptGhost.clear();
  myGhosts()->m_sendGhost.clear();
  myGhosts()->m_ghost.clear();
  myGhosts()->m_esup.clear();

  // Update solution on new mesh, P0 (cell center value) only for now
  m_un = m_u;
  auto pn = m_p;
  auto unprop = m_u.nprop();
  auto pnprop = m_p.nprop();
  for (const auto& [child,parent] : addedTets) {
    Assert( child < nelem, "Indexing out of new solution vector" );
    Assert( parent < old_nelem, "Indexing out of old solution vector" );
    for (std::size_t i=0; i<unprop; ++i) m_u(child,i) = m_un(parent,i);
    for (std::size_t i=0; i<pnprop; ++i) m_p(child,i) = pn(parent,i);
  }
  m_un = m_u;

  // Resize communication buffers
  m_ghosts[thisIndex].resizeComm();
}

bool
DG::fieldOutput() const
// *****************************************************************************
// Decide wether to output field data
//! \return True if field data is output in this step
// *****************************************************************************
{
  auto d = Disc();

  // Output field data
  return d->fielditer() or d->fieldtime() or d->fieldrange() or d->finished();
}

bool
DG::refinedOutput() const
// *****************************************************************************
// Decide if we write field output using a refined mesh
//! \return True if field output will use a refined mesh
// *****************************************************************************
{
  return g_inputdeck.get< tag::field_output, tag::refined >() &&
         g_inputdeck.get< tag::scheme >() != ctr::SchemeType::DG;
}

void
DG::writeFields(
  CkCallback c,
  const std::unordered_map< std::size_t, std::size_t >& addedTets )
// *****************************************************************************
// Output mesh field data
//! \param[in] c Function to continue with after the write
//! \param[in] addedTets Newly added mesh cells and their parents (local ids)
// *****************************************************************************
{
  auto d = Disc();

  const auto& inpoel = std::get< 0 >( m_outmesh.chunk );
  auto esup = tk::genEsup( inpoel, 4 );
  auto nelem = inpoel.size() / 4;

  // Combine own and communicated contributions and finish averaging of node
  // field output in chare boundary nodes
  const auto& lid = std::get< 2 >( m_outmesh.chunk );
  for (const auto& [g,f] : m_uNodefieldsc) {
    Assert( m_uNodefields.nprop() == f.first.size(), "Size mismatch" );
    auto p = tk::cref_find( lid, g );
    for (std::size_t i=0; i<f.first.size(); ++i) {
      m_uNodefields(p,i) += f.first[i];
      m_uNodefields(p,i) /= static_cast< tk::real >(
                              esup.second[p+1] - esup.second[p] + f.second );
    }
  }
  tk::destroy( m_uNodefieldsc );
  for (const auto& [g,f] : m_pNodefieldsc) {
    Assert( m_pNodefields.nprop() == f.first.size(), "Size mismatch" );
    auto p = tk::cref_find( lid, g );
    for (std::size_t i=0; i<f.first.size(); ++i) {
      m_pNodefields(p,i) += f.first[i];
      m_pNodefields(p,i) /= static_cast< tk::real >(
                              esup.second[p+1] - esup.second[p] + f.second );
    }
  }
  tk::destroy( m_pNodefieldsc );

  // Lambda to decide if a node (global id) is on a chare boundary of the field
  // output mesh. p - global node id, return true if node is on the chare
  // boundary.
  auto chbnd = [ this ]( std::size_t p ) {
    return
      std::any_of( m_outmesh.nodeCommMap.cbegin(), m_outmesh.nodeCommMap.cend(),
        [&](const auto& s) { return s.second.find(p) != s.second.cend(); } );
  };

  // Finish computing node field output averages in internal nodes
  auto npoin = m_outmesh.coord[0].size();
  auto& gid = std::get< 1 >( m_outmesh.chunk );
  for (std::size_t p=0; p<npoin; ++p) {
    if (!chbnd(gid[p])) {
      auto n = static_cast< tk::real >( esup.second[p+1] - esup.second[p] );
      for (std::size_t i=0; i<m_uNodefields.nprop(); ++i)
        m_uNodefields(p,i) /= n;
      for (std::size_t i=0; i<m_pNodefields.nprop(); ++i)
        m_pNodefields(p,i) /= n;
    }
  }

  // Collect field output from numerical solution requested by user
  auto elemfields = numericFieldOutput( m_uElemfields, tk::Centering::ELEM,
    g_dgpde[Disc()->MeshId()].OutVarFn(), m_pElemfields );
  auto nodefields = numericFieldOutput( m_uNodefields, tk::Centering::NODE,
    g_dgpde[Disc()->MeshId()].OutVarFn(), m_pNodefields );

  // Collect field output from analytical solutions (if exist)
  const auto& coord = m_outmesh.coord;
  auto geoElem = tk::genGeoElemTet( inpoel, coord );
  auto t = Disc()->T();
  analyticFieldOutput( g_dgpde[d->MeshId()], tk::Centering::ELEM,
    geoElem.extract_comp(1), geoElem.extract_comp(2), geoElem.extract_comp(3),
    t, elemfields );
  analyticFieldOutput( g_dgpde[d->MeshId()], tk::Centering::NODE, coord[0],
    coord[1], coord[2], t, nodefields );

  // Add adaptive indicator array to element-centered field output
  if (g_inputdeck.get< tag::pref, tag::pref >()) {
    std::vector< tk::real > ndof( begin(m_ndof), end(m_ndof) );
    ndof.resize( nelem );
    for(std::size_t k = 0; k < nelem; k++) {
      // Mark the cell with THINC reconstruction as 0 for output
      if(m_interface[k] == 1) ndof[k] = 0;
    }
    for (const auto& [child,parent] : addedTets)
      ndof[child] = static_cast< tk::real >( m_ndof[parent] );
    elemfields.push_back( ndof );
  }

  // Add shock detection marker array to element-centered field output
  std::vector< tk::real > shockmarker( begin(m_shockmarker), end(m_shockmarker) );
  // Here m_shockmarker has a size of m_u.nunk() which is the number of the
  // elements within this partition (nelem) plus the ghost partition cells. In
  // terms of output purpose, we only need the solution data within this
  // partition. Therefore, resizing it to nelem removes the extra partition
  // boundary allocations in the shockmarker vector. Since the code assumes that
  // the boundary elements are on the top, the resize operation keeps the lower
  // portion.
  shockmarker.resize( nelem );
  for (const auto& [child,parent] : addedTets)
    shockmarker[child] = static_cast< tk::real >(m_shockmarker[parent]);
  elemfields.push_back( shockmarker );

  // Add rho0*det(g)/rho to make sure it is staying close to 1,
  // averaged for all materials
  std::vector< tk::real > densityConstr(nelem);
  g_dgpde[d->MeshId()].computeDensityConstr(nelem, m_u, densityConstr);
  for (const auto& [child,parent] : addedTets)
    densityConstr[child] = 0.0;
  if (densityConstr.size() > 0) elemfields.push_back( densityConstr );

  // Query fields names requested by user
  auto elemfieldnames = numericFieldNames( tk::Centering::ELEM );
  auto nodefieldnames = numericFieldNames( tk::Centering::NODE );

  // Collect field output names for analytical solutions
  analyticFieldNames( g_dgpde[d->MeshId()], tk::Centering::ELEM, elemfieldnames );
  analyticFieldNames( g_dgpde[d->MeshId()], tk::Centering::NODE, nodefieldnames );

  if (g_inputdeck.get< tag::pref, tag::pref >()) {
    elemfieldnames.push_back( "NDOF" );
  }

  elemfieldnames.push_back( "shock_marker" );

  if (densityConstr.size() > 0)
    elemfieldnames.push_back( "density_constraint" );

  Assert( elemfieldnames.size() == elemfields.size(), "Size mismatch" );
  Assert( nodefieldnames.size() == nodefields.size(), "Size mismatch" );

  // Output chare mesh and fields metadata to file
  const auto& triinpoel = m_outmesh.triinpoel;
  d->write( inpoel, m_outmesh.coord, m_outmesh.bface, {},
            tk::remap( triinpoel, lid ), elemfieldnames, nodefieldnames,
            {}, {}, elemfields, nodefields, {}, {}, c );
}

void
DG::comnodeout( const std::vector< std::size_t >& gid,
                const std::vector< std::size_t >& nesup,
                const std::vector< std::vector< tk::real > >& Lu,
                const std::vector< std::vector< tk::real > >& Lp )
// *****************************************************************************
//  Receive chare-boundary nodal solution (for field output) contributions from
//  neighboring chares
//! \param[in] gid Global mesh node IDs at which we receive contributions
//! \param[in] nesup Number of elements surrounding points
//! \param[in] Lu Partial contributions of solution nodal fields to
//!   chare-boundary nodes
//! \param[in] Lp Partial contributions of primitive quantity nodal fields to
//!   chare-boundary nodes
// *****************************************************************************
{
  Assert( gid.size() == nesup.size(), "Size mismatch" );
  Assert(Lu.size() == m_uNodefields.nprop(), "Fields size mismatch");
  Assert(Lp.size() == m_pNodefields.nprop(), "Fields size mismatch");
  for (std::size_t f=0; f<Lu.size(); ++f)
    Assert( gid.size() == Lu[f].size(), "Size mismatch" );
  for (std::size_t f=0; f<Lp.size(); ++f)
    Assert( gid.size() == Lp[f].size(), "Size mismatch" );

  for (std::size_t i=0; i<gid.size(); ++i) {
    auto& nfu = m_uNodefieldsc[ gid[i] ];
    nfu.first.resize( Lu.size() );
    for (std::size_t f=0; f<Lu.size(); ++f) nfu.first[f] += Lu[f][i];
    nfu.second += nesup[i];
    auto& nfp = m_pNodefieldsc[ gid[i] ];
    nfp.first.resize( Lp.size() );
    for (std::size_t f=0; f<Lp.size(); ++f) nfp.first[f] += Lp[f][i];
    nfp.second += nesup[i];
  }

  // When we have heard from all chares we communicate with, this chare is done
  if (++m_nnod == Disc()->NodeCommMap().size()) {
    m_nnod = 0;
    comnodeout_complete();
  }
}

void
DG::stage()
// *****************************************************************************
// Evaluate whether to continue with next time step stage
// *****************************************************************************
{
  // Increment Runge-Kutta stage counter
  ++m_stage;

  // if not all Runge-Kutta stages complete, continue to next time stage,
  // otherwise prepare for nodal field output
  if (m_stage < 3)
    next();
  else
    startFieldOutput( CkCallback(CkIndex_DG::step(), thisProxy[thisIndex]) );
}

void
DG::evalLB( int nrestart )
// *****************************************************************************
// Evaluate whether to do load balancing
//! \param[in] nrestart Number of times restarted
// *****************************************************************************
{
  auto d = Disc();

  // Detect if just returned from a checkpoint and if so, zero timers
  d->restarted( nrestart );

  const auto lbfreq = g_inputdeck.get< tag::cmd, tag::lbfreq >();
  const auto nonblocking = g_inputdeck.get< tag::cmd, tag::nonblocking >();

  // Load balancing if user frequency is reached or after the second time-step
  if ( (d->It()) % lbfreq == 0 || d->It() == 2 ) {

    AtSync();
    if (nonblocking) next();

  } else {

    next();

  }
}

void
DG::evalRestart()
// *****************************************************************************
// Evaluate whether to save checkpoint/restart
// *****************************************************************************
{
  auto d = Disc();

  const auto rsfreq = g_inputdeck.get< tag::cmd, tag::rsfreq >();
  const auto benchmark = g_inputdeck.get< tag::cmd, tag::benchmark >();

  if (not benchmark and not (d->It() % rsfreq)) {

    std::vector< std::size_t > meshdata{ /* finished = */ 0, d->MeshId() };
    contribute( meshdata, CkReduction::nop,
      CkCallback(CkReductionTarget(Transporter,checkpoint), d->Tr()) );

  } else {

    evalLB( /* nrestart = */ -1 );

  }
}

void
DG::step()
// *****************************************************************************
// Evaluate wether to continue with next time step
// *****************************************************************************
{
  auto d = Disc();

  // Output time history
  if (d->histiter() or d->histtime() or d->histrange()) {
    std::vector< std::vector< tk::real > > hist;
    auto h = g_dgpde[d->MeshId()].histOutput( d->Hist(), myGhosts()->m_inpoel,
      myGhosts()->m_coord, m_u, m_p );
    hist.insert( end(hist), begin(h), end(h) );
    d->history( std::move(hist) );
  }

  // Free memory storing output mesh
  m_outmesh.destroy();

  // Output one-liner status report to screen
  d->status();
  // Reset Runge-Kutta stage counter
  m_stage = 0;

  const auto term = g_inputdeck.get< tag::term >();
  const auto nstep = g_inputdeck.get< tag::nstep >();
  const auto eps = std::numeric_limits< tk::real >::epsilon();

  // If neither max iterations nor max time reached, continue, otherwise finish
  if (std::fabs(d->T()-term) > eps && d->It() < nstep) {

    evalRestart();
 
  } else {

    auto meshid = d->MeshId();
    d->contribute( sizeof(std::size_t), &meshid, CkReduction::nop,
                   CkCallback(CkReductionTarget(Transporter,finish), d->Tr()) );

  }
}

void
DG::imex_integrate()
{
  /*****************************************************************************
  Performs the Implicit-Explicit Runge-Kutta step.

  \details Performs the Implicit-Explicit Runge-Kutta step. Scheme taken from
  Cavaglieri, D., & Bewley, T. (2015). Low-storage implicit/explicit Runge–Kutta
  schemes for the simulation of stiff high-dimensional ODE systems. Journal of
  Computational Physics, 286, 172-193.

  Scheme given by equations (25a,b):

  u[0] = u[n] + dt * (expl_rkcoef[1,0]*R_ex(u[n])+impl_rkcoef[1,1]*R_im(u[0]))

  u[1] = u[n] + dt * (expl_rkcoef[2,1]*R_ex(u[0])+impl_rkcoef[2,1]*R_im(u[0])
                                                 +impl_rkcoef[2,2]*R_im(u[1]))

  u[n+1] = u[n] + dt * (expl_rkcoef[3,1]*R_ex(u[0])+impl_rkcoef[3,1]*R_im(u[0])
                        expl_rkcoef[3,2]*R_ex(u[1])+impl_rkcoef[3,2]*R_im(u[1]))

  In order to solve the first two equations we need to solve a series of systems
  of non-linear equations:

  F1(u[0]) = B1 + R1(u[0]) = 0, and
  F2(u[1]) = B2 + R2(u[1]) = 0,

  where

  B1 = u[n] + dt * expl_rkcoef[1,0]*R_ex(u[n]),
  R1 = dt * impl_rkcoef[1,1]*R_im(u[0]) - u([0]),
  B2 = u[n] + dt * (expl_rkcoef[2,1]*R_ex(u[0])+impl_rkcoef[2,1]*R_im(u[0])),
  R2 = dt * impl_rkcoef[2,2]*R_im(u[1]) - u([1]).

  In order to solve the non-linear system F(U) = 0, we employ Broyden's method.
  Taken from https://en.wikipedia.org/wiki/Broyden%27s_method.
  The method consists in obtaining an approximation for the inverse of the
  Jacobian H = J^(-1) and advancing in a quasi-newton step:

  U[k+1] = U[k] - H[k]*F(U[k]),

  until F(U) is close enough to zero.

  The approximation H[k] is improved at every iteration following

  H[k] = H[k-1] + (DU[k]-H[k-1]*DF[k])/(DU[k]^T*H[k-1]*DF[k]) * DU[k]^T*H[k-1],

  where DU[k] = U[k] - U[k-1] and DF[k] = F(U[k]) - F(U[k-1)).

  This function performs the following main algorithmic steps:
  - If stage == 0 or stage == 1:
    - Take Initial value:
      U[0] = U[n] + dt * expl_rkcoef[1,0]*R_ex(U[n]) (for stage 0)
      U[1] = U[n] + dt * (expl_rkcoef[2,1]*R_ex(U[0])
                         +impl_rkcoef[2,1]*R_im(U[0])) (for stage 1)
    - Loop over the Elements (e++)
      - Initialize Jacobian inverse approximation as the identity
      - Compute implicit right-hand-side (F_im) with current U
      - Iterate for the solution (iter++)
        - Compute new solution U[k+1] = U[k] - H[k]*F(U[k])
        - Compute implicit right-hand-side (F_im) with current U
        - Compute DU and DF
        - Update inverse Jacobian approximation by:
          - Compute V1 = H[k-1]*DF[k] and V2 = DU[k]^T*H[k-1]
          - Compute d = DU[k]^T*V1 and V3 = DU[k]-V1
          - Compute V4 = V3/d
          - Update H[k] = H[k-1] + V4*V2
        - Save old U and F
        - Compute absolute and relative errors
        - Break iterations if error < tol or iter == max_iter
     - Update explicit equations using only the explicit terms.
  - Else if stage == 2:
     - Update explicit equations using only the explicit terms.
     - Update implicit equations using:
     u[n+1] = u[n]+dt*(expl_rkcoef[3,1]*R_ex(u[0])+impl_rkcoef[3,1]*R_im(u[0])
                       expl_rkcoef[3,2]*R_ex(u[1])+impl_rkcoef[3,2]*R_im(u[1]))

  ******************************************************************************/
  auto d = Disc();
  const auto rdof = g_inputdeck.get< tag::rdof >();
  const auto ndof = g_inputdeck.get< tag::ndof >();
  if (m_stage < 2) {
    // Save previous stiff_rhs
    m_stiffrhsprev = m_stiffrhs;

    // Compute the imex update

    // Integrate explicitly on the imex equations
    // (To use as initial values)
    for (std::size_t e=0; e<myGhosts()->m_nunk; ++e)
      for (std::size_t c=0; c<m_nstiffeq; ++c)
      {
        for (std::size_t k=0; k<m_numEqDof[c]; ++k)
        {
          auto rmark = m_stiffEqIdx[c]*rdof+k;
          auto mark = m_stiffEqIdx[c]*ndof+k;
          m_u(e, rmark) =  m_un(e, rmark) + d->Dt() * (
            expl_rkcoef[0][m_stage] * m_rhsprev(e, mark)/m_lhs(e, mark)
            + expl_rkcoef[1][m_stage] * m_rhs(e, mark)/m_lhs(e, mark)
            + impl_rkcoef[0][m_stage]
            * m_stiffrhsprev(e,c*ndof+k)/m_lhs(e, mark) );
          if(fabs(m_u(e, rmark)) < 1e-16)
            m_u(e, rmark) = 0;
        }
      }

    // Solve for implicit-explicit equations
    const auto nelem = myGhosts()->m_fd.Esuel().size()/4;
    for (std::size_t e=0; e<nelem; ++e)
    {
      // Non-linear system f(u) = 0 to be solved
      // Broyden's method
      // Control parameters
      std::size_t max_iter = g_inputdeck.get< tag::imex_maxiter >();
      tk::real rel_tol = g_inputdeck.get< tag::imex_reltol >();
      tk::real abs_tol = g_inputdeck.get< tag::imex_abstol >();
      tk::real rel_err = rel_tol+1;
      tk::real abs_err = abs_tol+1;
      std::size_t nstiff = m_nstiffeq*ndof;

      // Initialize Jacobian to be the identity
      std::vector< std::vector< tk::real > >
        approx_jacob(nstiff, std::vector< tk::real >(nstiff, 0.0));
      for (std::size_t i=0; i<nstiff; ++i)
        approx_jacob[i][i] = 1.0e+00;

      // Save explicit terms to be re-used
      std::vector< tk::real > expl_terms(nstiff, 0.0);
      for (size_t ieq=0; ieq<m_nstiffeq; ++ieq)
        for (size_t idof=0; idof<m_numEqDof[ieq]; ++idof)
        {
          auto stiffmark = m_stiffEqIdx[ieq]*ndof+idof;
          auto stiffrmark = m_stiffEqIdx[ieq]*rdof+idof;
          expl_terms[ieq*ndof+idof] = m_un(e, stiffrmark)
            + d->Dt() * ( expl_rkcoef[0][m_stage]
            * m_rhsprev(e,stiffmark)/m_lhs(e,stiffmark)
            + expl_rkcoef[1][m_stage]
            * m_rhs(e,stiffmark)/m_lhs(e,stiffmark)
            + impl_rkcoef[0][m_stage]
            * m_stiffrhsprev(e,ieq*ndof+idof)/m_lhs(e,stiffmark) );
        }

      // Compute stiff_rhs with initial u
      g_dgpde[d->MeshId()].stiff_rhs( e, myGhosts()->m_geoElem,
        myGhosts()->m_inpoel, myGhosts()->m_coord,
        m_u, m_p, m_ndof, m_stiffrhs );

      // Make auxiliary u_old and f_old to store previous values
      std::vector< tk::real > u_old(nstiff, 0.0), f_old(nstiff, 0.0);
      // Make delta_u and delta_f
      std::vector< tk::real > delta_u(nstiff, 0.0), delta_f(nstiff, 0.0);
      // Store f
      std::vector< tk::real > f(nstiff, 0.0);
      for (std::size_t ieq=0; ieq<m_nstiffeq; ++ieq)
        for (std::size_t idof=0; idof<m_numEqDof[ieq]; ++idof)
        {
          auto stiffrmark = m_stiffEqIdx[ieq]*rdof+idof;
          auto stiffmark = m_stiffEqIdx[ieq]*ndof+idof;
          f[ieq*ndof+idof] = expl_terms[ieq*ndof+idof]
            + d->Dt() * impl_rkcoef[1][m_stage]
            * m_stiffrhs(e,ieq*ndof+idof)/m_lhs(e,stiffmark)
            - m_u(e, stiffrmark);
        }

      // Initialize u_old and f_old
      for (std::size_t ieq=0; ieq<m_nstiffeq; ++ieq)
        for (std::size_t idof=0; idof<m_numEqDof[ieq]; ++idof)
        {
          u_old[ieq*ndof+idof] = m_u(e, m_stiffEqIdx[ieq]*rdof+idof);
          f_old[ieq*ndof+idof] = f[ieq*ndof+idof];
        }

      // Store the norm of f initially, for relative error measure
      tk::real err0 = 0.0;
      for (std::size_t ieq=0; ieq<m_nstiffeq; ++ieq)
        for (std::size_t idof=0; idof<m_numEqDof[ieq]; ++idof)
          err0 += f[ieq*ndof+idof]*f[ieq*ndof+idof];
      err0 = std::sqrt(err0);

      // Iterate for the solution if err0 > 0
      if (err0 > abs_tol)
        for (size_t iter=0; iter<max_iter; ++iter)
        {

          // Compute new solution
          tk::real delta;
          for (std::size_t ieq=0; ieq<m_nstiffeq; ++ieq)
            for (std::size_t idof=0; idof<m_numEqDof[ieq]; ++idof)
            {
              delta = 0.0;
              for (std::size_t jeq=0; jeq<m_nstiffeq; ++jeq)
                for (std::size_t jdof=0; jdof<m_numEqDof[jeq]; ++jdof)
                  delta +=
                    approx_jacob[ieq*ndof+idof][jeq*ndof+jdof] * f[jeq*ndof+jdof];
              // Update u
              auto stiffrmark = m_stiffEqIdx[ieq]*rdof+idof;
              m_u(e, stiffrmark) -= delta;
            }

          // Compute new stiff_rhs
          g_dgpde[d->MeshId()].stiff_rhs( e, myGhosts()->m_geoElem,
            myGhosts()->m_inpoel, myGhosts()->m_coord,
            m_u, m_p, m_ndof, m_stiffrhs );

          // Compute new f(u)
          for (std::size_t ieq=0; ieq<m_nstiffeq; ++ieq)
            for (std::size_t idof=0; idof<m_numEqDof[ieq]; ++idof)
            {
              auto stiffrmark = m_stiffEqIdx[ieq]*rdof+idof;
              auto stiffmark = m_stiffEqIdx[ieq]*ndof+idof;
              f[ieq*ndof+idof] = expl_terms[ieq*ndof+idof]
                + d->Dt() * impl_rkcoef[1][m_stage]
                * m_stiffrhs(e,ieq*ndof+idof)/m_lhs(e,stiffmark)
                - m_u(e, stiffrmark);
            }

          // Compute delta_u and delta_f
          for (std::size_t ieq=0; ieq<m_nstiffeq; ++ieq)
            for (std::size_t idof=0; idof<m_numEqDof[ieq]; ++idof)
            {
              auto stiffrmark = m_stiffEqIdx[ieq]*rdof+idof;
              delta_u[ieq*ndof+idof] = m_u(e, stiffrmark) - u_old[ieq*ndof+idof];
              delta_f[ieq*ndof+idof] = f[ieq*ndof+idof] - f_old[ieq*ndof+idof];
            }

          // Update inverse Jacobian approximation

          // 1. Compute approx_jacob*delta_f and delta_u*jacob_approx
          tk::real sum1, sum2;
          std::vector< tk::real > auxvec1(nstiff, 0.0), auxvec2(nstiff, 0.0);
          for (std::size_t ieq=0; ieq<m_nstiffeq; ++ieq)
            for (std::size_t idof=0; idof<m_numEqDof[ieq]; ++idof)
            {
              sum1 = 0.0;
              sum2 = 0.0;
              for (std::size_t jeq=0; jeq<m_nstiffeq; ++jeq)
                for (std::size_t jdof=0; jdof<m_numEqDof[jeq]; ++jdof)
                {
                  sum1 += approx_jacob[ieq*ndof+idof][jeq*ndof+jdof] *
                    delta_f[jeq*ndof+jdof];
                  sum2 += delta_u[jeq*ndof+jdof] *
                    approx_jacob[jeq*ndof+jdof][ieq*ndof+idof];
                }
              auxvec1[ieq*ndof+idof] = sum1;
              auxvec2[ieq*ndof+idof] = sum2;
            }

          // 2. Compute delta_u*approx_jacob*delta_f
          // and delta_u-approx_jacob*delta_f
          tk::real denom = 0.0;
          for (std::size_t jeq=0; jeq<m_nstiffeq; ++jeq)
            for (std::size_t jdof=0; jdof<m_numEqDof[jeq]; ++jdof)
            {
              denom += delta_u[jeq*ndof+jdof]*auxvec1[jeq*ndof+jdof];
              auxvec1[jeq*ndof+jdof] =
                delta_u[jeq*ndof+jdof]-auxvec1[jeq*ndof+jdof];
            }

          // 3. Divide delta_u+approx_jacob*delta_f
          // by delta_u*(approx_jacob*delta_f)
          if (std::abs(denom) < 1.0e-18)
          {
            if (denom < 0.0)
            {
              for (std::size_t jeq=0; jeq<m_nstiffeq; ++jeq)
                for (std::size_t jdof=0; jdof<m_numEqDof[jeq]; ++jdof)
                  auxvec1[jeq*ndof+jdof] /= -1.0e-18;
            }
            else
            {
              for (std::size_t jeq=0; jeq<m_nstiffeq; ++jeq)
                for (std::size_t jdof=0; jdof<m_numEqDof[jeq]; ++jdof)
                  auxvec1[jeq*ndof+jdof] /= 1.0e-18;
            }
          }
          else
          {
            for (std::size_t jeq=0; jeq<m_nstiffeq; ++jeq)
              for (std::size_t jdof=0; jdof<m_numEqDof[jeq]; ++jdof)
                auxvec1[jeq*ndof+jdof] /= denom;
          }

          // 4. Perform outter product between the two arrays and
          // add that quantity to the new jacobian approximation
          for (std::size_t ieq=0; ieq<m_nstiffeq; ++ieq)
            for (std::size_t idof=0; idof<m_numEqDof[ieq]; ++idof)
              for (std::size_t jeq=0; jeq<m_nstiffeq; ++jeq)
                for (std::size_t jdof=0; jdof<m_numEqDof[jeq]; ++jdof)
                  approx_jacob[ieq*ndof+idof][jeq*ndof+jdof] +=
                    auxvec1[ieq*ndof+idof] * auxvec2[jeq*ndof+jdof];

          // Save solution and f
          for (std::size_t ieq=0; ieq<m_nstiffeq; ++ieq)
            for (std::size_t idof=0; idof<m_numEqDof[ieq]; ++idof)
            {
              u_old[ieq*ndof+idof] = m_u(e, m_stiffEqIdx[ieq]*rdof+idof);
              f_old[ieq*ndof+idof] = f[ieq*ndof+idof];
            }

          // Compute a measure of error, use norm of f
          tk::real err = 0.0;
          for (std::size_t ieq=0; ieq<m_nstiffeq; ++ieq)
            for (std::size_t idof=0; idof<m_numEqDof[ieq]; ++idof)
              err += f[ieq*ndof+idof]*f[ieq*ndof+idof];
          abs_err = std::sqrt(err);
          rel_err = abs_err/err0;

          // Check if error condition is met and loop back
          if (rel_err < rel_tol || abs_err < abs_tol)
            break;

          // If we did not converge, print a message
          if (iter == max_iter-1)
          {
            printf("\nIMEX-RK: Non-linear solver did not converge in %lu iterations\n", max_iter);
            printf("Element #%lu\n", e);
            printf("Relative error: %e\n", rel_err);
            printf("Absolute error: %e\n\n", abs_err);
          }
        }
    }

    // Then, integrate explicitly on the remaining equations
    for (std::size_t e=0; e<nelem; ++e)
      for (std::size_t c=0; c<m_nnonstiffeq; ++c)
      {
        for (std::size_t k=0; k<m_numEqDof[c]; ++k)
        {
          auto rmark = m_nonStiffEqIdx[c]*rdof+k;
          auto mark = m_nonStiffEqIdx[c]*ndof+k;
          m_u(e, rmark) =  m_un(e, rmark) + d->Dt() * (
            expl_rkcoef[0][m_stage] * m_rhsprev(e, mark)/m_lhs(e, mark)
            + expl_rkcoef[1][m_stage] * m_rhs(e, mark)/m_lhs(e, mark));
          if(fabs(m_u(e, rmark)) < 1e-16)
            m_u(e, rmark) = 0;
        }
      }
  }
  else {
    // For last stage just use all previously computed stages
    const auto nelem = myGhosts()->m_fd.Esuel().size()/4;
    for (std::size_t e=0; e<nelem; ++e)
    {
      // First integrate explicitly on nonstiff equations
      for (std::size_t c=0; c<m_nnonstiffeq; ++c)
      {
        for (std::size_t k=0; k<m_numEqDof[c]; ++k)
        {
          auto rmark = m_nonStiffEqIdx[c]*rdof+k;
          auto mark = m_nonStiffEqIdx[c]*ndof+k;
          m_u(e, rmark) =  m_un(e, rmark) + d->Dt() * (
            expl_rkcoef[0][m_stage] * m_rhsprev(e, mark)/m_lhs(e, mark)
            + expl_rkcoef[1][m_stage] * m_rhs(e, mark)/m_lhs(e, mark));
          if(fabs(m_u(e, rmark)) < 1e-16)
            m_u(e, rmark) = 0;
        }
      }
      // Then, integrate the imex-equations
      for (std::size_t ieq=0; ieq<m_nstiffeq; ++ieq)
        for (std::size_t idof=0; idof<m_numEqDof[ieq]; ++idof)
        {
          auto rmark = m_stiffEqIdx[ieq]*rdof+idof;
          auto mark = m_stiffEqIdx[ieq]*ndof+idof;
          m_u(e, rmark) = m_un(e, rmark)
            + d->Dt() * (expl_rkcoef[0][m_stage]
                         * m_rhsprev(e,mark)/m_lhs(e,mark)
                         + expl_rkcoef[1][m_stage]
                         * m_rhs(e,mark)/m_lhs(e,mark)
                         + impl_rkcoef[0][m_stage]
                         * m_stiffrhsprev(e,ieq*ndof+idof)/m_lhs(e,mark)
                         + impl_rkcoef[1][m_stage]
                         * m_stiffrhs(e,ieq*ndof+idof)/m_lhs(e,mark) );
          if(fabs(m_u(e, rmark)) < 1e-16)
            m_u(e, rmark) = 0;
        }
    }
  }
}

#include "NoWarning/dg.def.h"<|MERGE_RESOLUTION|>--- conflicted
+++ resolved
@@ -241,13 +241,13 @@
   {
     const auto ndofmax = g_inputdeck.get< tag::pref, tag::ndofmax >();
     m_ndof.resize( myGhosts()->m_nunk, ndofmax );
-    m_interface.resize( myGhosts()->m_nunk, 0 );
   }
   else
   {
     const auto ndof = g_inputdeck.get< tag::ndof >();
     m_ndof.resize( myGhosts()->m_nunk, ndof );
   }
+  m_interface.resize( myGhosts()->m_nunk, 0 );
 
   // Ensure that we also have all the geometry and connectivity data
   // (including those of ghosts)
@@ -738,8 +738,7 @@
 // *****************************************************************************
 {
   const auto pref = g_inputdeck.get< tag::pref, tag::pref >();
-<<<<<<< HEAD
-  const auto rdof = g_inputdeck.get< tag::discr, tag::rdof >();
+  const auto rdof = g_inputdeck.get< tag::rdof >();
 
   // Combine own and communicated contributions of unreconstructed solution and
   // degrees of freedom in cells (if p-adaptive)
@@ -754,29 +753,12 @@
     g_dgpde[d->MeshId()].resetAdapSol( myGhosts()->m_fd, m_u, m_p, m_ndof );
   }
 
-=======
-  const auto rdof = g_inputdeck.get< tag::rdof >();
-
-  // Combine own and communicated contributions of unreconstructed solution and
-  // degrees of freedom in cells (if p-adaptive)
-  for (const auto& b : myGhosts()->m_bid) {
-    if (pref && m_stage == 0) {
-      m_ndof[ b.first ] = m_ndofc[2][ b.second ];
-    }
-  }
-
-  auto d = Disc();
->>>>>>> 1a2099d9
   if (rdof > 1)
     // Reconstruct second-order solution and primitive quantities
     g_dgpde[d->MeshId()].reconstruct( d->T(), myGhosts()->m_geoFace,
       myGhosts()->m_geoElem,
       myGhosts()->m_fd, myGhosts()->m_esup, myGhosts()->m_inpoel,
-<<<<<<< HEAD
       myGhosts()->m_coord, m_u, m_p, pref, m_ndof );
-=======
-      myGhosts()->m_coord, m_u, m_p );
->>>>>>> 1a2099d9
 
   // Send reconstructed solution to neighboring chares
   if (myGhosts()->m_sendGhost.empty())
@@ -852,11 +834,7 @@
   auto d = Disc();
   auto gid = d->Gid();
   auto bid = d->Bid();
-<<<<<<< HEAD
-  const auto rdof = g_inputdeck.get< tag::discr, tag::rdof >();
-=======
   const auto rdof = g_inputdeck.get< tag::rdof >();
->>>>>>> 1a2099d9
   const auto ncomp = m_u.nprop() / rdof;
   const auto nprim = m_p.nprop() / rdof;
 
@@ -1128,6 +1106,7 @@
 {
   auto d = Disc();
   const auto rdof = g_inputdeck.get< tag::rdof >();
+  const auto pref = g_inputdeck.get< tag::pref, tag::pref >();
   const auto ncomp = m_u.nprop() / rdof;
   const auto nprim = m_p.nprop() / rdof;
 
@@ -1174,16 +1153,10 @@
               d->Bid(), m_uNodalExtrm, m_pNodalExtrm, m_mtInv, m_u, m_p,
               m_shockmarker );
 
-<<<<<<< HEAD
-    if (g_inputdeck.get< tag::discr, tag::limsol_projection >())
-      g_dgpde[d->MeshId()].Correct_Conserv(pref, m_p, m_ndof,
-        myGhosts()->m_geoElem, m_u, myGhosts()->m_fd.Esuel().size()/4);
-=======
     if (g_inputdeck.get< tag::limsol_projection >())
       g_dgpde[d->MeshId()].CPL(m_p, myGhosts()->m_geoElem,
         myGhosts()->m_inpoel, myGhosts()->m_coord, m_u,
         myGhosts()->m_fd.Esuel().size()/4);
->>>>>>> 1a2099d9
   }
 
   // Send limited solution to neighboring chares
@@ -1219,43 +1192,23 @@
 // *****************************************************************************
 {
   auto d = Disc();
-<<<<<<< HEAD
   const auto& coord = d->Coord();
   const auto& inpoel = d->Inpoel();
   const auto npoin = coord[0].size();
-=======
-  const auto& inpoel = d->Inpoel();
-  const auto npoin = d->Coord()[0].size();
->>>>>>> 1a2099d9
   const auto nelem = myGhosts()->m_fd.Esuel().size()/4;
   std::vector<std::size_t> node_ndof(npoin, 1);
 
   // Mark the max ndof for each node and store in node_ndof
-<<<<<<< HEAD
-  for(std::size_t e = 0; e < nelem; e++)
-  {
-    for(std::size_t inode = 0; inode < 4; inode++)
-    {
-      auto ip = inpoel[4*e+inode];
-      const auto& pesup = tk::cref_find(myGhosts()->m_esup, ip);
-      for(auto er : pesup)
-        node_ndof[ip] = std::max(m_ndof[er], node_ndof[ip]);
-    }
-=======
   for(std::size_t ip=0; ip<npoin; ip++)
   {
     const auto& pesup = tk::cref_find(myGhosts()->m_esup, ip);
     for(auto er : pesup)
       node_ndof[ip] = std::max(m_ndof[er], node_ndof[ip]);
->>>>>>> 1a2099d9
   }
 
   for(std::size_t e = 0; e < nelem; e++)
   {
-<<<<<<< HEAD
-=======
     // Find if any node of this element has p1/p2 ndofs
->>>>>>> 1a2099d9
     std::size_t counter_p2(0);
     std::size_t counter_p1(0);
     for(std::size_t inode = 0; inode < 4; inode++)
@@ -1267,13 +1220,8 @@
         counter_p1++;
     }
 
-<<<<<<< HEAD
-    // If there is one node with ndof as 10, all of the elements around this
-    // node will be refined. Same procedure is applied when ndof is 4.
-=======
     // If there is at least one node with p1/p2 ndofs, all of the elements
     // around this node are refined to p1/p2.
->>>>>>> 1a2099d9
     if(counter_p2 > 0 && m_ndof[e] < 10)
     {
       if(m_ndof[e] == 4)
@@ -1293,41 +1241,22 @@
 {
   auto d = Disc();
   const auto& inpoel = d->Inpoel();
-<<<<<<< HEAD
   const auto& coord = d->Coord();
   const auto npoin = coord[0].size();
-=======
-  const auto npoin = d->Coord()[0].size();
->>>>>>> 1a2099d9
   const auto nelem = myGhosts()->m_fd.Esuel().size()/4;
   std::vector<std::size_t> node_ndof(npoin, 1);
 
   // Mark the max ndof for each node and store in node_ndof
-<<<<<<< HEAD
-  for(std::size_t e = 0; e < nelem; e++)
-  {
-    for(std::size_t inode = 0; inode < 4; inode++)
-    {
-      auto ip = inpoel[4*e+inode];
-      const auto& pesup = tk::cref_find(myGhosts()->m_esup, ip);
-      for(auto er : pesup)
-        node_ndof[ip] = std::max(m_ndof[er], node_ndof[ip]);
-    }
-=======
   for(std::size_t ip=0; ip<npoin; ip++)
   {
     const auto& pesup = tk::cref_find(myGhosts()->m_esup, ip);
     for(auto er : pesup)
       node_ndof[ip] = std::max(m_ndof[er], node_ndof[ip]);
->>>>>>> 1a2099d9
   }
 
   for(std::size_t e = 0; e < nelem; e++)
   {
-<<<<<<< HEAD
-=======
     // Find if any node of this element has p1/p2 ndofs
->>>>>>> 1a2099d9
     std::size_t counter_p2(0);
     std::size_t counter_p1(0);
     for(std::size_t inode = 0; inode < 4; inode++)
@@ -1339,19 +1268,11 @@
         counter_p1++;
     }
 
-<<<<<<< HEAD
-    // If the ndof of all the nodes in the element is 10, this element will be
-    // refined. Same procedure is applied when all the ndofs are 4.
-    if(counter_p2 == 4 && m_ndof[e] == 4)
-      m_ndof[e] = 10;
-    else if(counter_p1 == 4 && m_ndof[e] == 1 /*&& m_interface[e] == 0*/)
-=======
     // If all the nodes in the element are p1/p2, this element is refined to
     // p1/p2.
     if(counter_p2 == 4 && m_ndof[e] == 4)
       m_ndof[e] = 10;
     else if(counter_p1 == 4 && m_ndof[e] == 1)
->>>>>>> 1a2099d9
       m_ndof[e] = 4;
   }
 }
@@ -1496,11 +1417,6 @@
     physT += 0.5*d->Dt();
   }
 
-<<<<<<< HEAD
-  g_dgpde[d->MeshId()].rhs( physT, pref, myGhosts()->m_geoFace,
-    myGhosts()->m_geoElem, myGhosts()->m_fd, myGhosts()->m_inpoel, m_boxelems,
-    myGhosts()->m_coord, m_u, m_p, m_ndof, m_rhs );
-=======
   if (imex_runge_kutta) {
     if (m_stage == 0)
     {
@@ -1512,9 +1428,9 @@
     }
   }
 
-  g_dgpde[d->MeshId()].rhs( physT, myGhosts()->m_geoFace, myGhosts()->m_geoElem,
-    myGhosts()->m_fd, myGhosts()->m_inpoel, m_boxelems, myGhosts()->m_coord,
-    m_u, m_p, m_ndof, d->Dt(), m_rhs );
+  g_dgpde[d->MeshId()].rhs( physT, pref, myGhosts()->m_geoFace,
+    myGhosts()->m_geoElem, myGhosts()->m_fd, myGhosts()->m_inpoel, m_boxelems,
+    myGhosts()->m_coord, m_u, m_p, m_ndof, d->Dt(), m_rhs );
 
   if (!imex_runge_kutta) {
     // Explicit time-stepping using RK3 to discretize time-derivative
@@ -1523,13 +1439,15 @@
       {
         for (std::size_t k=0; k<m_numEqDof[c]; ++k)
         {
-          auto rmark = c*rdof+k;
-          auto mark = c*ndof+k;
-          m_u(e, rmark) =  rkcoef[0][m_stage] * m_un(e, rmark)
-            + rkcoef[1][m_stage] * ( m_u(e, rmark)
-              + d->Dt() * m_rhs(e, mark)/m_lhs(e, mark) );
-          if(fabs(m_u(e, rmark)) < 1e-16)
-            m_u(e, rmark) = 0;
+          if(k < m_ndof[e]) {
+            auto rmark = c*rdof+k;
+            auto mark = c*ndof+k;
+            m_u(e, rmark) =  rkcoef[0][m_stage] * m_un(e, rmark)
+              + rkcoef[1][m_stage] * ( m_u(e, rmark)
+                + d->Dt() * m_rhs(e, mark)/m_lhs(e, mark) );
+            if(fabs(m_u(e, rmark)) < 1e-16)
+              m_u(e, rmark) = 0;
+          }
         }
       }
   }
@@ -1537,26 +1455,10 @@
     // Implicit-Explicit time-stepping using RK3 to discretize time-derivative
     DG::imex_integrate();
   }
->>>>>>> 1a2099d9
 
   for(std::size_t e=0; e<myGhosts()->m_nunk; ++e)
     for(std::size_t c=0; c<neq; ++c)
     {
-<<<<<<< HEAD
-      for (std::size_t k=0; k<m_numEqDof[c]; ++k)
-      {
-        if(k < m_ndof[e]) {
-          auto rmark = c*rdof+k;
-          auto mark = c*ndof+k;
-          m_u(e, rmark) =  rkcoef[0][m_stage] * m_un(e, rmark)
-            + rkcoef[1][m_stage] * ( m_u(e, rmark)
-              + d->Dt() * m_rhs(e, mark)/m_lhs(e, mark) );
-          if(fabs(m_u(e, rmark)) < 1e-16)
-            m_u(e, rmark) = 0;
-        }
-      }
-=======
->>>>>>> 1a2099d9
       // zero out unused/reconstructed dofs of equations using reduced dofs
       // (see DGMultiMat::numEquationDofs())
       if (m_numEqDof[c] < rdof) {
@@ -1572,17 +1474,10 @@
   g_dgpde[d->MeshId()].updateInterfaceCells( m_u,
     myGhosts()->m_fd.Esuel().size()/4, m_ndof, m_interface );
   g_dgpde[d->MeshId()].updatePrimitives( m_u, m_lhs, myGhosts()->m_geoElem, m_p,
-<<<<<<< HEAD
     myGhosts()->m_fd.Esuel().size()/4, m_ndof );
-  if (!g_inputdeck.get< tag::discr, tag::accuracy_test >()) {
-    g_dgpde[d->MeshId()].cleanTraceMaterial( myGhosts()->m_geoElem, m_u, m_p,
-      myGhosts()->m_fd.Esuel().size()/4 );
-=======
-    myGhosts()->m_fd.Esuel().size()/4 );
   if (!g_inputdeck.get< tag::accuracy_test >()) {
     g_dgpde[d->MeshId()].cleanTraceMaterial( physT, myGhosts()->m_geoElem, m_u,
       m_p, myGhosts()->m_fd.Esuel().size()/4 );
->>>>>>> 1a2099d9
   }
 
   if (m_stage < 2) {
