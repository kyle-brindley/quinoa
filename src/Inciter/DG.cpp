--- conflicted
+++ resolved
@@ -2511,16 +2511,10 @@
   m_un.resize( nelem );
   m_lhs.resize( nelem );
   m_rhs.resize( nelem );
-<<<<<<< HEAD
-  m_volfracExtr.resize( nelem );
   m_uNodalExtrm.resize( Disc()->Bid().size(), std::vector<tk::real>( 2*
     m_ndof_NodalExtrm*g_inputdeck.get< tag::component >().nprop() ) );
   m_pNodalExtrm.resize( Disc()->Bid().size(), std::vector<tk::real>( 2*
     m_ndof_NodalExtrm*m_p.nprop()/g_inputdeck.get< tag::discr, tag::rdof >()));
-=======
-  m_uNodalExtrm.resize( d->Bid().size() );
-  m_pNodalExtrm.resize( d->Bid().size() );
->>>>>>> 66c115ba
 
   // Resize the buffer vector of nodal extrema
   resizeNodalExtremac();
