--- conflicted
+++ resolved
@@ -200,13 +200,9 @@
       p | m_recvGhost;
       p | m_diag;
       p | m_stage;
-<<<<<<< HEAD
-      p | m_rkcoef;
       p | m_ndofel;
-=======
       p | m_initial;
       p | m_refined;
->>>>>>> a8282f87
     }
     //! \brief Pack/Unpack serialize operator|
     //! \param[in,out] p Charm++'s PUP::er serializer object reference
@@ -293,18 +289,12 @@
     ElemDiagnostics m_diag;
     //! Runge-Kutta stage counter
     std::size_t m_stage;
-<<<<<<< HEAD
-    //! Runge-Kutta coefficients
-    std::array< std::array< tk::real, 3 >, 2 >
-      m_rkcoef{{ {{ 0.0, 3.0/4.0, 1.0/3.0 }}, {{ 1.0, 1.0/4.0, 2.0/3.0 }} }};
-    //! Vector of local number of degrees of freedome for each element
+    //! Vector of local number of degrees of freedom for each element
     std::vector< std::size_t > m_ndofel;
-=======
     //! 1 if starting time stepping, 0 if during time stepping
     int m_initial;
     //! 1 if mesh was refined in a time step, 0 if it was not
     int m_refined;
->>>>>>> a8282f87
 
     //! Access bound Discretization class pointer
     Discretization* Disc() const {
