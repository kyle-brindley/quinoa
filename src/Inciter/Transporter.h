--- conflicted
+++ resolved
@@ -94,30 +94,17 @@
     //! Reduction target: all PEs have optionally refined their mesh
     void refined( std::size_t nelem, std::size_t npoin );
 
-<<<<<<< HEAD
     //! Reduction target: all Sorter chares have queried their boundary nodes
     void queried();
     //! \brief Reduction target: all Sorter chares have responded with their
     //!   boundary nodes
     void responded();
 
-    //! \brief Reduction target indicating that all Partitioner chare groups
-    //!   have finished flattening its global mesh node IDs and they are ready
-    //!   for computing the communication maps required for node ID reordering
-    void flattened();
-
-=======
->>>>>>> 764259fe
     //! Non-reduction target for receiving progress report on partitioning mesh
     void pepartitioned() { m_progMesh.inc< PART >(); }
     //! Non-reduction target for receiving progress report on distributing mesh
     void pedistributed() { m_progMesh.inc< DIST >(); }
-<<<<<<< HEAD
-    //! \brief Non-reduction target for receiving progress report on computing
-    //!    boundary data
-=======
     //! Non-reduction target for receiving progress report on finding bnd nodes
->>>>>>> 764259fe
     void chbnd() { m_progMesh.inc< BND >(); }
     //! Non-reduction target for receiving progress report on node ID comm map
     void chcomm() { m_progMesh.inc< COMM >(); }
