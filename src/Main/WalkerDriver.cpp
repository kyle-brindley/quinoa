// *****************************************************************************
/*!
  \file      src/Main/WalkerDriver.cpp
  \copyright 2012-2015 J. Bakosi,
             2016-2018 Los Alamos National Security, LLC.,
             2019 Triad National Security, LLC.
             All rights reserved. See the LICENSE file for details.
  \brief     WalkerDriver that drives Walker
  \details   WalkerDriver that drives Walker
*/
// *****************************************************************************

#include "Tags.hpp"
#include "WalkerPrint.hpp"
#include "WalkerDriver.hpp"
#include "Walker/InputDeck/Parser.hpp"
#include "Walker/CmdLine/CmdLine.hpp"
#include "Walker/InputDeck/InputDeck.hpp"
#include "CmdLinePrint.hpp"
#include "Writer.hpp"

#include "NoWarning/distributor.decl.h"

namespace walker {

extern ctr::InputDeck g_inputdeck;
extern CProxy_Distributor g_DistributorProxy;

} // walker::

using walker::WalkerDriver;

WalkerDriver::WalkerDriver( const ctr::CmdLine& cmdline )
// *****************************************************************************
//  Constructor
//! \param[in] cmdline Command line object storing data parsed from the command
//!   line arguments
// *****************************************************************************
{
  // All global-scope data to be migrated to all PEs initialized here (if any)

<<<<<<< HEAD
  // Output command line object to file
  auto logfilename = tk::walker_executable() + "_input.log";
  tk::Writer log( logfilename );
  tk::print( log.stream(), cmdline );
=======
  // Create pretty printer
  WalkerPrint print( tk::walker_executable() + "_screen.log",
                     cmdline.get< tag::verbose >() ? std::cout : std::clog,
                     std::ios_base::app );
>>>>>>> 78370c4d

  // Parse input deck into g_inputdeck
  print.item( "Control file", cmdline.get< tag::io, tag::control >() );
  InputDeckParser inputdeckParser( print, cmdline, g_inputdeck );
  print.item( "Parsed control file", "success" );
  print.endpart();

  // Instantiate Distributor chare on PE 0 which drives the time-integration of
  // differential equations via several integrator chares. We only support a
  // single type of Distributor class at this point, so no factory
  // instantiation, simply fire up a Charm++ chare Distributor, which fires up
  // integrators. Store proxy handle in global-scope to make it available to
  // individual integrators so they can call back to Distributor. Since this
  // is called inside the main chare constructor, the Charm++ runtime system
  // distributes the handle along with all other global-scope data.
  g_DistributorProxy = CProxy_Distributor::ckNew( 0 );
}<|MERGE_RESOLUTION|>--- conflicted
+++ resolved
@@ -39,23 +39,21 @@
 {
   // All global-scope data to be migrated to all PEs initialized here (if any)
 
-<<<<<<< HEAD
-  // Output command line object to file
-  auto logfilename = tk::walker_executable() + "_input.log";
-  tk::Writer log( logfilename );
-  tk::print( log.stream(), cmdline );
-=======
   // Create pretty printer
   WalkerPrint print( tk::walker_executable() + "_screen.log",
                      cmdline.get< tag::verbose >() ? std::cout : std::clog,
                      std::ios_base::app );
->>>>>>> 78370c4d
 
   // Parse input deck into g_inputdeck
   print.item( "Control file", cmdline.get< tag::io, tag::control >() );
   InputDeckParser inputdeckParser( print, cmdline, g_inputdeck );
   print.item( "Parsed control file", "success" );
   print.endpart();
+
+  // Output command line object to file
+  auto logfilename = tk::walker_executable() + "_input.log";
+  tk::Writer log( logfilename );
+  tk::print( log.stream(), cmdline );
 
   // Instantiate Distributor chare on PE 0 which drives the time-integration of
   // differential equations via several integrator chares. We only support a
