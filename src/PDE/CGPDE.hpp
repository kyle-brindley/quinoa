// *****************************************************************************
/*!
  \file      src/PDE/CGPDE.hpp
  \copyright 2012-2015 J. Bakosi,
             2016-2018 Los Alamos National Security, LLC.,
             2019-2020 Triad National Security, LLC.
             All rights reserved. See the LICENSE file for details.
  \brief     Partial differential equation base for continuous Galerkin PDEs
  \details   This file defines a generic partial differential equation (PDE)
    class for PDEs that use continuous Galerkin spatial discretization.
    The class uses runtime polymorphism without client-side inheritance:
    inheritance is confined to the internals of the class, invisible to
    client-code. The class exclusively deals with ownership enabling client-side
    value semantics. Credit goes to Sean Parent at Adobe:
    https://github.com/sean-parent/sean-parent.github.com/wiki/
    Papers-and-Presentations.
*/
// *****************************************************************************
#ifndef CGPDE_h
#define CGPDE_h

#include <array>
#include <string>
#include <vector>
#include <functional>
#include <memory>
#include <unordered_set>
#include <unordered_map>

#include "Types.hpp"
#include "Fields.hpp"
#include "UnsMesh.hpp"
#include "FunctionPrototypes.hpp"
#include "Mesh/CommMap.hpp"
#include "History.hpp"

namespace inciter {

namespace cg {

using ncomp_t = kw::ncomp::info::expect::type;

//! \brief Evaluate the increment from t to t+dt of an analytical solution at
//!   (x,y,z) for all components
std::vector< tk::real >
solinc( tk::ncomp_t system, tk::ncomp_t ncomp, tk::real x, tk::real y,
        tk::real z, tk::real t, tk::real dt, tk::SolutionFn solution );

} // cg::

//! \brief Partial differential equation base for continuous Galerkin PDEs
//! \details This class uses runtime polymorphism without client-side
//!   inheritance: inheritance is confined to the internals of the this class,
//!   invisible to client-code. The class exclusively deals with ownership
//!   enabling client-side value semantics. Credit goes to Sean Parent at Adobe:
//!   https://github.com/sean-parent/sean-parent.github.com/wiki/
//!   Papers-and-Presentations. For example client code that models a CGPDE,
//!   see inciter::CompFlow.
class CGPDE {

  private:
    using ncomp_t = kw::ncomp::info::expect::type;

  public:
    //! Default constructor taking no arguments for Charm++
    explicit CGPDE() = default;

    //! Constructor taking an object modeling Concept.
    //! \details The object of class T comes pre-constructed.
    //! \param[in] x Instantiated object of type T given by the template
    //!   argument.
    template< typename T > explicit CGPDE( T x ) :
      self( std::make_unique< Model<T> >( std::move(x) ) ) {}

    //! \brief Constructor taking a function pointer to a constructor of an
    //!   object modeling Concept.
    //! \details Passing std::function allows late execution of the constructor,
    //!   i.e., as late as inside this class' constructor, and thus usage from
    //!   a factory. Note that there are at least two different ways of using
    //!   this constructor:
    //!   - Bind T's constructor arguments and place it in std::function<T()>
    //!   and passing no arguments as args.... This case then instantiates the
    //!   model via its constructor and stores it in here.
    //!   - Bind a single placeholder argument to T's constructor and pass it in
    //!   as host's args..., which then forwards it to model's constructor. This
    //!   allows late binding, i.e., binding the argument only here.
    //! \see See also the wrapper tk::recordModel() which does the former and
    //!   tk::recordModelLate() which does the latter, both defined in
    //!   src/Base/Factory.h.
    //! \param[in] x Function pointer to a constructor of an object modeling
    //!    Concept.
    //! \param[in] args Zero or more constructor arguments
    template< typename T, typename...Args >
    explicit CGPDE( std::function<T(Args...)> x, Args&&... args ) :
      self( std::make_unique< Model<T> >(
              std::move( x( std::forward<Args>(args)... ) ) ) ) {}

    //! Public interface to setting the initial conditions for the diff eq
    void initialize( const std::array< std::vector< tk::real >, 3 >& coord,
                     tk::Fields& unk,
                     tk::real t,
                     std::vector< std::size_t >& inbox )
    { self->initialize( coord, unk, t, inbox ); }

    //! Public interface to updating the initial conditions in box ICs
    void box( tk::real v, const std::vector< std::size_t >& boxnodes,
              tk::Fields& unk ) const { self->box( v, boxnodes, unk ); }

    //! Public interface to computing the nodal gradients for ALECG
    void grad( const std::array< std::vector< tk::real >, 3 >& coord,
               const std::vector< std::size_t >& inpoel,
               const std::vector< std::size_t >& bndel,
               const std::vector< std::size_t >& gid,
               const std::unordered_map< std::size_t, std::size_t >& bid,
               const tk::Fields& U,
               tk::Fields& G ) const
    { self->grad( coord, inpoel, bndel, gid, bid, U, G ); }

    //! Public interface to computing the right-hand side vector for DiagCG
    void rhs( tk::real t,
              tk::real deltat,
              const std::array< std::vector< tk::real >, 3 >& coord,
              const std::vector< std::size_t >& inpoel,
              const tk::Fields& U,
              tk::Fields& Ue,
              tk::Fields& R ) const
    { self->rhs( t, deltat, coord, inpoel, U, Ue, R ); }

    //! Public interface to computing the right-hand side vector for ALECG
    void rhs(
      tk::real t,
      const std::array< std::vector< tk::real >, 3 >& coord,
      const std::vector< std::size_t >& inpoel,
      const std::vector< std::size_t >& triinpoel,
      const std::unordered_map< std::size_t, std::size_t >& bid,
      const std::unordered_map< std::size_t, std::size_t >& lid,
      const std::vector< tk::real >& dfn,
      const std::pair< std::vector< std::size_t >,
                       std::vector< std::size_t > >& psup,
      const std::pair< std::vector< std::size_t >,
                       std::vector< std::size_t > >& esup,
      const std::vector< int >& symbcnode,
      const std::vector< tk::real >& vol,
      const tk::Fields& G,
      const tk::Fields& U,
      tk::Fields& R ) const
    { self->rhs( t, coord, inpoel, triinpoel, bid, lid, dfn, psup, esup,
                 symbcnode, vol, G, U, R ); }

    //! Public interface for computing the minimum time step size
    tk::real dt( const std::array< std::vector< tk::real >, 3 >& coord,
                 const std::vector< std::size_t >& inpoel,
                 const tk::Fields& U ) const
    { return self->dt( coord, inpoel, U ); }

    //! \brief Public interface for querying Dirichlet boundary condition values
    //!  set by the user on a given side set for all components in a PDE system
    std::map< std::size_t, std::vector< std::pair<bool,tk::real> > >
    dirbc( tk::real t,
           tk::real deltat,
           const std::pair< const int, std::vector< std::size_t > >& sides,
           const std::array< std::vector< tk::real >, 3 >& coord ) const
    { return self->dirbc( t, deltat, sides, coord ); }

    //! Public interface to set symmetry boundary conditions at nodes
    void
    symbc( tk::Fields& U,
           const std::unordered_map<std::size_t,std::array<tk::real,4>>& bnorm )
    const { self->symbc( U, bnorm ); }

    //! Public interface to querying symmetry boundary nodes
    void
    symbcnodes( const std::map< int, std::vector< std::size_t > >& bface,
                const std::vector< std::size_t >& triinpoel,
                std::unordered_set< std::size_t >& nodes ) const
    { self->symbcnodes( bface, triinpoel, nodes ); }

    //! Public interface to returning field output labels
    std::vector< std::string > fieldNames() const { return self->fieldNames(); }

    //! Public interface to returning surface field output labels
    std::vector< std::string > surfNames() const { return self->surfNames(); }

    //! Public interface to returning time history field output labels
    std::vector< std::string > histNames() const { return self->histNames(); }

    //! Public interface to returning variable names
    std::vector< std::string > names() const { return self->names(); }

    //! Public interface to returning field output
    std::vector< std::vector< tk::real > > fieldOutput(
      tk::real t,
      tk::real V,
      std::size_t nunk,
      const std::array< std::vector< tk::real >, 3 >& coord,
      const std::vector< tk::real >& v,
<<<<<<< HEAD
      tk::Fields& U )
    { return self->fieldOutput( t, V, coord, v, U ); }
=======
      tk::Fields& U ) const
    { return self->fieldOutput( t, V, nunk, coord, v, U ); }
>>>>>>> 310e2304

    //! Public interface to returning surface field output
    std::vector< std::vector< tk::real > >
    surfOutput( const std::map< int, std::vector< std::size_t > >& bnd,
                tk::Fields& U ) const
    { return self->surfOutput( bnd, U ); }

    //! Public interface to returning time history output
    std::vector< std::vector< tk::real > >
    histOutput( const std::vector< HistData >& h,
                const std::vector< std::size_t >& inpoel,
                const tk::Fields& U ) const
    { return self->histOutput( h, inpoel, U ); }

    //! Public interface to returning analytic solution
    std::vector< tk::real >
    analyticSolution( tk::real xi, tk::real yi, tk::real zi, tk::real t ) const
    { return self->analyticSolution( xi, yi, zi, t ); }

    //! Copy assignment
    CGPDE& operator=( const CGPDE& x )
    { CGPDE tmp(x); *this = std::move(tmp); return *this; }
    //! Copy constructor
    CGPDE( const CGPDE& x ) : self( x.self->copy() ) {}
    //! Move assignment
    CGPDE& operator=( CGPDE&& ) noexcept = default;
    //! Move constructor
    CGPDE( CGPDE&& ) noexcept = default;

  private:
    //! \brief Concept is a pure virtual base class specifying the requirements
    //!   of polymorphic objects deriving from it
    struct Concept {
      Concept() = default;
      Concept( const Concept& ) = default;
      virtual ~Concept() = default;
      virtual Concept* copy() const = 0;
      virtual void initialize( const std::array< std::vector< tk::real >, 3 >&,
                               tk::Fields&,
                               tk::real,
                               std::vector< std::size_t >& inbox ) = 0;
      virtual void box( tk::real, const std::vector< std::size_t >&,
                        tk::Fields& unk ) const = 0;
      virtual void grad( const std::array< std::vector< tk::real >, 3 >&,
                         const std::vector< std::size_t >&,
                         const std::vector< std::size_t >&,
                         const std::vector< std::size_t >&,
                         const std::unordered_map< std::size_t, std::size_t >&,
                         const tk::Fields&,
                         tk::Fields& ) const = 0;
      virtual void rhs( tk::real,
                        tk::real,
                        const std::array< std::vector< tk::real >, 3 >&,
                        const std::vector< std::size_t >&,
                        const tk::Fields&,
                        tk::Fields&,
                        tk::Fields& ) const = 0;
      virtual void rhs(
        tk::real,
        const std::array< std::vector< tk::real >, 3 >&,
        const std::vector< std::size_t >&,
        const std::vector< std::size_t >&,
        const std::unordered_map< std::size_t, std::size_t >&,
        const std::unordered_map< std::size_t, std::size_t >&,
        const std::vector< tk::real >&,
        const std::pair< std::vector< std::size_t >,
                         std::vector< std::size_t > >&,
        const std::pair< std::vector< std::size_t >,
                         std::vector< std::size_t > >&,
        const std::vector< int >&,
        const std::vector< tk::real >&,
        const tk::Fields&,
        const tk::Fields&,
        tk::Fields& ) const = 0;
      virtual tk::real dt( const std::array< std::vector< tk::real >, 3 >&,
                           const std::vector< std::size_t >&,
                           const tk::Fields& ) const = 0;
      virtual
      std::map< std::size_t, std::vector< std::pair<bool,tk::real> > >
      dirbc( tk::real,
             tk::real,
             const std::pair< const int, std::vector< std::size_t > >&,
             const std::array< std::vector< tk::real >, 3 >& ) const = 0;
      virtual void symbc( tk::Fields& U,
         const std::unordered_map< std::size_t, std::array< tk::real, 4 > >& )
         const = 0;
      virtual void symbcnodes(
         const std::map< int, std::vector< std::size_t > >&,
         const std::vector< std::size_t >&,
         std::unordered_set< std::size_t >& ) const = 0;
      virtual std::vector< std::string > fieldNames() const = 0;
      virtual std::vector< std::string > surfNames() const = 0;
      virtual std::vector< std::string > histNames() const = 0;
      virtual std::vector< std::string > names() const = 0;
      virtual std::vector< std::vector< tk::real > > fieldOutput(
        tk::real,
        tk::real,
        std::size_t,
        const std::array< std::vector< tk::real >, 3 >&,
        const std::vector< tk::real >&,
        tk::Fields& ) = 0;
      virtual std::vector< std::vector< tk::real > > surfOutput(
        const std::map< int, std::vector< std::size_t > >&,
        tk::Fields& ) const = 0;
      virtual std::vector< std::vector< tk::real > > histOutput(
        const std::vector< HistData >&,
        const std::vector< std::size_t >&,
        const tk::Fields& ) const = 0;
      virtual std::vector< tk::real > analyticSolution(
        tk::real xi, tk::real yi, tk::real zi, tk::real t ) const = 0;
    };

    //! \brief Model models the Concept above by deriving from it and overriding
    //!   the virtual functions required by Concept
    template< typename T >
    struct Model : Concept {
      explicit Model( T x ) : data( std::move(x) ) {}
      Concept* copy() const override { return new Model( *this ); }
      void initialize( const std::array< std::vector< tk::real >, 3 >& coord,
                       tk::Fields& unk,
                       tk::real t,
                       std::vector< std::size_t >& inbox )
      override { data.initialize( coord, unk, t, inbox ); }
      void box( tk::real v, const std::vector< std::size_t >& boxnodes,
                tk::Fields& unk ) const override
      { data.box( v, boxnodes, unk ); }
      void grad( const std::array< std::vector< tk::real >, 3 >& coord,
                 const std::vector< std::size_t >& inpoel,
                 const std::vector< std::size_t >& bndel,
                 const std::vector< std::size_t >& gid,
                 const std::unordered_map< std::size_t, std::size_t >& bid,
                 const tk::Fields& U,
                 tk::Fields& G ) const override
      { data.grad( coord, inpoel, bndel, gid, bid, U, G ); }
      void rhs( tk::real t,
                tk::real deltat,
                const std::array< std::vector< tk::real >, 3 >& coord,
                const std::vector< std::size_t >& inpoel,
                const tk::Fields& U,
                tk::Fields& Ue,
                tk::Fields& R ) const override
      { data.rhs( t, deltat, coord, inpoel, U, Ue, R ); }
      void rhs(
        tk::real t,
        const std::array< std::vector< tk::real >, 3 >& coord,
        const std::vector< std::size_t >& inpoel,
        const std::vector< std::size_t >& triinpoel,
        const std::unordered_map< std::size_t, std::size_t >& bid,
        const std::unordered_map< std::size_t, std::size_t >& lid,
        const std::vector< tk::real >& dfn,
        const std::pair< std::vector< std::size_t >,
                         std::vector< std::size_t > >& psup,
        const std::pair< std::vector< std::size_t >,
                         std::vector< std::size_t > >& esup,
        const std::vector< int >& symbcnode,
        const std::vector< tk::real >& vol,
        const tk::Fields& G,
        const tk::Fields& U,
        tk::Fields& R ) const override
      { data.rhs( t, coord, inpoel, triinpoel, bid, lid, dfn, psup, esup,
                  symbcnode, vol, G, U, R ); }
      tk::real dt( const std::array< std::vector< tk::real >, 3 >& coord,
                   const std::vector< std::size_t >& inpoel,
                   const tk::Fields& U ) const override
      { return data.dt( coord, inpoel, U ); }
      std::map< std::size_t, std::vector< std::pair<bool,tk::real> > >
      dirbc( tk::real t,
             tk::real deltat,
             const std::pair< const int, std::vector< std::size_t > >& sides,
             const std::array< std::vector< tk::real >, 3 >& coord ) const
        override { return data.dirbc( t, deltat, sides, coord ); }
      void symbc( tk::Fields& U,
        const std::unordered_map<std::size_t,std::array<tk::real,4>>& bnorm )
        const override { data.symbc( U, bnorm ); }
      void symbcnodes(
         const std::map< int, std::vector< std::size_t > >& bface,
         const std::vector< std::size_t >& triinpoel,
         std::unordered_set< std::size_t >& nodes ) const override
      { data.symbcnodes( bface, triinpoel, nodes ); }
      std::vector< std::string > fieldNames() const override
      { return data.fieldNames(); }
      std::vector< std::string > surfNames() const override
      { return data.surfNames(); }
      std::vector< std::string > histNames() const override
      { return data.histNames(); }
      std::vector< std::string > names() const override
      { return data.names(); }
      std::vector< std::vector< tk::real > > fieldOutput(
        tk::real t,
        tk::real V,
        std::size_t nunk,
        const std::array< std::vector< tk::real >, 3 >& coord,
        const std::vector< tk::real >& v,
<<<<<<< HEAD
        tk::Fields& U ) override
      { return data.fieldOutput( t, V, coord, v, U ); }
=======
        tk::Fields& U ) const override
      { return data.fieldOutput( t, V, nunk, coord, v, U ); }
>>>>>>> 310e2304
      std::vector< std::vector< tk::real > > surfOutput(
        const std::map< int, std::vector< std::size_t > >& bnd,
        tk::Fields& U ) const override
      { return data.surfOutput( bnd, U ); }
      std::vector< std::vector< tk::real > > histOutput(
        const std::vector< HistData >& h,
        const std::vector< std::size_t >& inpoel,
        const tk::Fields& U ) const override
      { return data.histOutput( h, inpoel, U ); }
      std::vector< tk::real >
      analyticSolution( tk::real xi, tk::real yi, tk::real zi, tk::real t )
       const override { return data.analyticSolution( xi, yi, zi, t ); }
      T data;
    };

    std::unique_ptr< Concept > self;    //!< Base pointer used polymorphically
};

} // inciter::

#endif // CGPDE_h<|MERGE_RESOLUTION|>--- conflicted
+++ resolved
@@ -194,13 +194,8 @@
       std::size_t nunk,
       const std::array< std::vector< tk::real >, 3 >& coord,
       const std::vector< tk::real >& v,
-<<<<<<< HEAD
-      tk::Fields& U )
-    { return self->fieldOutput( t, V, coord, v, U ); }
-=======
       tk::Fields& U ) const
     { return self->fieldOutput( t, V, nunk, coord, v, U ); }
->>>>>>> 310e2304
 
     //! Public interface to returning surface field output
     std::vector< std::vector< tk::real > >
@@ -301,7 +296,7 @@
         std::size_t,
         const std::array< std::vector< tk::real >, 3 >&,
         const std::vector< tk::real >&,
-        tk::Fields& ) = 0;
+        tk::Fields& ) const = 0;
       virtual std::vector< std::vector< tk::real > > surfOutput(
         const std::map< int, std::vector< std::size_t > >&,
         tk::Fields& ) const = 0;
@@ -394,13 +389,8 @@
         std::size_t nunk,
         const std::array< std::vector< tk::real >, 3 >& coord,
         const std::vector< tk::real >& v,
-<<<<<<< HEAD
-        tk::Fields& U ) override
-      { return data.fieldOutput( t, V, coord, v, U ); }
-=======
         tk::Fields& U ) const override
       { return data.fieldOutput( t, V, nunk, coord, v, U ); }
->>>>>>> 310e2304
       std::vector< std::vector< tk::real > > surfOutput(
         const std::map< int, std::vector< std::size_t > >& bnd,
         tk::Fields& U ) const override
