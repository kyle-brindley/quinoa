// *****************************************************************************
/*!
  \file      src/PDE/Integrate/Boundary.cpp
  \copyright 2012-2015 J. Bakosi,
             2016-2018 Los Alamos National Security, LLC.,
             2019-2021 Triad National Security, LLC.
             All rights reserved. See the LICENSE file for details.
  \brief     Functions for computing physical boundary surface integrals of a
     system of PDEs in DG methods
  \details   This file contains functionality for computing physical boundary
     surface integrals of a system of PDEs used in discontinuous Galerkin
     methods for various orders of numerical representation.
*/
// *****************************************************************************

#include <array>

#include "Basis.hpp"
#include "Boundary.hpp"
#include "Vector.hpp"
#include "Quadrature.hpp"
#include "MultiMatTerms.hpp"
#include "MultiMat/MultiMatIndexing.hpp"
#include "Reconstruction.hpp"
#include "EoS/EoS_Base.hpp"

namespace tk {

void
bndSurfInt( ncomp_t system,
            std::size_t nmat,
            const std::vector< inciter::EoS_Base* >& mat_blk,
            const std::size_t ndof,
            const std::size_t rdof,
            const std::vector< bcconf_t >& bcconfig,
            const inciter::FaceData& fd,
            const Fields& geoFace,
            const Fields& geoElem,
            const std::vector< std::size_t >& inpoel,
            const UnsMesh::Coords& coord,
            real t,
            const RiemannFluxFn& flux,
            const VelFn& vel,
            const StateFn& state,
            const Fields& U,
            const Fields& P,
            const std::vector< std::size_t >& ndofel,
            Fields& R,
            std::vector< std::vector< tk::real > >&,
            std::vector< std::vector< tk::real > >&,
            std::vector< std::vector< tk::real > >& riemannDeriv,
            int intsharp )
// *****************************************************************************
//! Compute boundary surface flux integrals for a given boundary type for DG
//! \details This function computes contributions from surface integrals along
//!   all faces for a particular boundary condition type, configured by the state
//!   function
//! \param[in] system Equation system index
//! \param[in] nmat Number of materials in this PDE system
<<<<<<< HEAD
//! \param[in] offset Offset this PDE system operates from
//! \param[in] mat_blk EOS material block
=======
>>>>>>> e2b0d94a
//! \param[in] ndof Maximum number of degrees of freedom
//! \param[in] rdof Maximum number of reconstructed degrees of freedom
//! \param[in] bcconfig BC configuration vector for multiple side sets
//! \param[in] fd Face connectivity and boundary conditions object
//! \param[in] geoFace Face geometry array
//! \param[in] geoElem Element geometry array
//! \param[in] inpoel Element-node connectivity
//! \param[in] coord Array of nodal coordinates
//! \param[in] t Physical time
//! \param[in] flux Riemann flux function to use
//! \param[in] vel Function to use to query prescribed velocity (if any)
//! \param[in] state Function to evaluate the left and right solution state at
//!   boundaries
//! \param[in] U Solution vector at recent time step
//! \param[in] P Vector of primitives at recent time step
//! \param[in] ndofel Vector of local number of degrees of freedom
//! \param[in,out] R Right-hand side vector computed
//! \param[in,out] vriem Vector of the riemann velocity
//! \param[in,out] riemannLoc Vector of coordinates where Riemann velocity data
//!   is available
//! \param[in,out] riemannDeriv Derivatives of partial-pressures and velocities
//!   computed from the Riemann solver for use in the non-conservative terms.
//!   These derivatives are used only for multi-material hydro and unused for
//!   single-material compflow and linear transport.
//! \param[in] intsharp Interface compression tag, an optional argument, with
//!   default 0, so that it is unused for single-material and transport.
// *****************************************************************************
{
  const auto& bface = fd.Bface();
  const auto& esuf = fd.Esuf();
  const auto& inpofa = fd.Inpofa();

  const auto& cx = coord[0];
  const auto& cy = coord[1];
  const auto& cz = coord[2];

  auto ncomp = U.nprop()/rdof;
  auto nprim = P.nprop()/rdof;

  //Assert( (nmat==1 ? riemannDeriv.empty() : true), "Non-empty Riemann "
  //        "derivative vector for single material compflow" );

  for (const auto& s : bcconfig) {       // for all bc sidesets
    auto bc = bface.find( std::stoi(s) );// faces for side set
    if (bc != end(bface))
    {
      for (const auto& f : bc->second)
      {
        Assert( esuf[2*f+1] == -1, "outside boundary element not -1" );

        std::size_t el = static_cast< std::size_t >(esuf[2*f]);

        auto ng = tk::NGfa(ndofel[el]);

        // arrays for quadrature points
        std::array< std::vector< real >, 2 > coordgp;
        std::vector< real > wgp;

        coordgp[0].resize( ng );
        coordgp[1].resize( ng );
        wgp.resize( ng );

        // get quadrature point weights and coordinates for triangle
        GaussQuadratureTri( ng, coordgp, wgp );

        // Extract the left element coordinates
        std::array< std::array< tk::real, 3>, 4 > coordel_l {{
        {{ cx[ inpoel[4*el  ] ], cy[ inpoel[4*el  ] ], cz[ inpoel[4*el  ] ] }},
        {{ cx[ inpoel[4*el+1] ], cy[ inpoel[4*el+1] ], cz[ inpoel[4*el+1] ] }},
        {{ cx[ inpoel[4*el+2] ], cy[ inpoel[4*el+2] ], cz[ inpoel[4*el+2] ] }},
        {{ cx[ inpoel[4*el+3] ], cy[ inpoel[4*el+3] ], cz[ inpoel[4*el+3] ] }} }};

        // Compute the determinant of Jacobian matrix
        auto detT_l =
          Jacobian( coordel_l[0], coordel_l[1], coordel_l[2], coordel_l[3] );

        // Extract the face coordinates
        std::array< std::array< tk::real, 3>, 3 > coordfa {{
          {{ cx[ inpofa[3*f  ] ], cy[ inpofa[3*f  ] ], cz[ inpofa[3*f  ] ] }},
          {{ cx[ inpofa[3*f+1] ], cy[ inpofa[3*f+1] ], cz[ inpofa[3*f+1] ] }},
          {{ cx[ inpofa[3*f+2] ], cy[ inpofa[3*f+2] ], cz[ inpofa[3*f+2] ] }} }};

        std::array< real, 3 >
          fn{{ geoFace(f,1), geoFace(f,2), geoFace(f,3) }};

        // Gaussian quadrature
        for (std::size_t igp=0; igp<ng; ++igp)
        {
          // Compute the coordinates of quadrature point at physical domain
          auto gp = eval_gp( igp, coordfa, coordgp );

          // If an rDG method is set up (P0P1), then, currently we compute the P1
          // basis functions and solutions by default. This implies that P0P1 is
          // unsupported in the p-adaptive DG (PDG). This is a workaround until
          // we have rdofel, which is needed to distinguish between ndofs and
          // rdofs per element for pDG.
          std::size_t dof_el;
          if (rdof > ndof)
          {
            dof_el = rdof;
          }
          else
          {
            dof_el = ndofel[el];
          }

          std::array< tk::real, 3> ref_gp_l{
            Jacobian( coordel_l[0], gp, coordel_l[2], coordel_l[3] ) / detT_l,
            Jacobian( coordel_l[0], coordel_l[1], gp, coordel_l[3] ) / detT_l,
            Jacobian( coordel_l[0], coordel_l[1], coordel_l[2], gp ) / detT_l };

          //Compute the basis functions for the left element
          auto B_l = eval_basis( dof_el, ref_gp_l[0], ref_gp_l[1], ref_gp_l[2] );

          auto wt = wgp[igp] * geoFace(f,0);

          // Compute the state variables at the left element
<<<<<<< HEAD
          auto ugp = evalPolynomialSol(system, offset, mat_blk, intsharp, ncomp,
            nprim, rdof, nmat, el, dof_el, inpoel, coord, geoElem, ref_gp_l,
            B_l, U, P);
=======
          auto ugp = evalPolynomialSol(system, intsharp, ncomp, nprim,
            rdof, nmat, el, dof_el, inpoel, coord, geoElem, ref_gp_l, B_l, U, P);
>>>>>>> e2b0d94a

          Assert( ugp.size() == ncomp+nprim, "Incorrect size for "
                  "appended boundary state vector" );

          auto var = state( system, ncomp, mat_blk, ugp, gp[0], gp[1], gp[2], t,
                            fn );

          // Compute the numerical flux
          auto fl = flux( mat_blk, fn, var, vel( system, ncomp, gp[0], gp[1],
                          gp[2], t ) );

          // Add the surface integration term to the rhs
          update_rhs_bc( ncomp, nmat, ndof, ndofel[el], wt, fn, el, fl,
                         B_l, R, riemannDeriv );
        }
      }
    }
  }
}

void
update_rhs_bc ( ncomp_t ncomp,
                std::size_t nmat,
                const std::size_t ndof,
                const std::size_t ndof_l,
                const tk::real wt,
                const std::array< tk::real, 3 >& fn,
                const std::size_t el,
                const std::vector< tk::real >& fl,
                const std::vector< tk::real >& B_l,
                Fields& R,
                std::vector< std::vector< tk::real > >& riemannDeriv )
// *****************************************************************************
//  Update the rhs by adding the boundary surface integration term
//! \param[in] ncomp Number of scalar components in this PDE system
//! \param[in] nmat Number of materials in this PDE system
//! \param[in] ndof Maximum number of degrees of freedom
//! \param[in] ndof_l Number of degrees of freedom for the left element
//! \param[in] wt Weight of gauss quadrature point
//! \param[in] fn Face/Surface normal
//! \param[in] el Left element index
//! \param[in] fl Surface flux
//! \param[in] B_l Basis function for the left element
//! \param[in,out] R Right-hand side vector computed
//! \param[in,out] riemannDeriv Derivatives of partial-pressures and velocities
//!   computed from the Riemann solver for use in the non-conservative terms.
//!   These derivatives are used only for multi-material hydro and unused for
//!   single-material compflow and linear transport.
// *****************************************************************************
{
  // following line commented until rdofel is made available.
  //Assert( B_l.size() == ndof_l, "Size mismatch" );

  for (ncomp_t c=0; c<ncomp; ++c)
  {
    auto mark = c*ndof;
    R(el, mark) -= wt * fl[c];

    if(ndof_l > 1)          //DG(P1)
    {
      R(el, mark+1) -= wt * fl[c] * B_l[1];
      R(el, mark+2) -= wt * fl[c] * B_l[2];
      R(el, mark+3) -= wt * fl[c] * B_l[3];
    }

    if(ndof_l > 4)          //DG(P2)
    {
      R(el, mark+4) -= wt * fl[c] * B_l[4];
      R(el, mark+5) -= wt * fl[c] * B_l[5];
      R(el, mark+6) -= wt * fl[c] * B_l[6];
      R(el, mark+7) -= wt * fl[c] * B_l[7];
      R(el, mark+8) -= wt * fl[c] * B_l[8];
      R(el, mark+9) -= wt * fl[c] * B_l[9];
    }
  }

  // Prep for non-conservative terms in multimat
  if (fl.size() > ncomp)
  {
    // Gradients of partial pressures
    for (std::size_t k=0; k<nmat; ++k)
    {
      for (std::size_t idir=0; idir<3; ++idir)
        riemannDeriv[3*k+idir][el] += wt * fl[ncomp+k] * fn[idir];
    }

    // Divergence of velocity multiples basis fucntion( d(uB) / dx )
    for(std::size_t idof = 0; idof < ndof; idof++)
      riemannDeriv[3*nmat+idof][el] += wt * fl[ncomp+nmat] * B_l[idof];
  }
}

void
bndSurfIntFV( ncomp_t system,
  std::size_t nmat,
  const std::vector< inciter::EoS_Base* >& mat_blk,
  const std::size_t rdof,
  const std::vector< bcconf_t >& bcconfig,
  const inciter::FaceData& fd,
  const Fields& geoFace,
  const Fields& geoElem,
  const std::vector< std::size_t >& inpoel,
  const UnsMesh::Coords& coord,
  real t,
  const RiemannFluxFn& flux,
  const VelFn& vel,
  const StateFn& state,
  const Fields& U,
  const Fields& P,
  Fields& R,
  std::vector< std::vector< tk::real > >& riemannDeriv,
  int intsharp )
// *****************************************************************************
//! Compute boundary surface flux integrals for a given boundary type for FV
//! \details This function computes contributions from surface integrals along
//!   all faces for a particular boundary condition type, configured by the state
//!   function
//! \param[in] system Equation system index
//! \param[in] nmat Number of materials in this PDE system
<<<<<<< HEAD
//! \param[in] offset Offset this PDE system operates from
//! \param[in] mat_blk EOS material block
=======
>>>>>>> e2b0d94a
//! \param[in] rdof Maximum number of reconstructed degrees of freedom
//! \param[in] bcconfig BC configuration vector for multiple side sets
//! \param[in] fd Face connectivity and boundary conditions object
//! \param[in] geoFace Face geometry array
//! \param[in] geoElem Element geometry array
//! \param[in] inpoel Element-node connectivity
//! \param[in] coord Array of nodal coordinates
//! \param[in] t Physical time
//! \param[in] flux Riemann flux function to use
//! \param[in] vel Function to use to query prescribed velocity (if any)
//! \param[in] state Function to evaluate the left and right solution state at
//!   boundaries
//! \param[in] U Solution vector at recent time step
//! \param[in] P Vector of primitives at recent time step
//! \param[in,out] R Right-hand side vector computed
//! \param[in,out] riemannDeriv Derivatives of partial-pressures and velocities
//!   computed from the Riemann solver for use in the non-conservative terms.
//!   These derivatives are used only for multi-material hydro and unused for
//!   single-material compflow and linear transport.
//! \param[in] intsharp Interface compression tag, an optional argument, with
//!   default 0, so that it is unused for single-material and transport.
// *****************************************************************************
{
  const auto& bface = fd.Bface();
  const auto& esuf = fd.Esuf();

  const auto& cx = coord[0];
  const auto& cy = coord[1];
  const auto& cz = coord[2];

  auto ncomp = U.nprop()/rdof;
  auto nprim = P.nprop()/rdof;

  //Assert( (nmat==1 ? riemannDeriv.empty() : true), "Non-empty Riemann "
  //        "derivative vector for single material compflow" );

  for (const auto& s : bcconfig) {       // for all bc sidesets
    auto bc = bface.find( std::stoi(s) );// faces for side set
    if (bc != end(bface))
    {
      for (const auto& f : bc->second)
      {
        Assert( esuf[2*f+1] == -1, "outside boundary element not -1" );

        std::size_t el = static_cast< std::size_t >(esuf[2*f]);

        // Extract the left element coordinates
        std::array< std::array< tk::real, 3>, 4 > coordel_l {{
        {{ cx[ inpoel[4*el  ] ], cy[ inpoel[4*el  ] ], cz[ inpoel[4*el  ] ] }},
        {{ cx[ inpoel[4*el+1] ], cy[ inpoel[4*el+1] ], cz[ inpoel[4*el+1] ] }},
        {{ cx[ inpoel[4*el+2] ], cy[ inpoel[4*el+2] ], cz[ inpoel[4*el+2] ] }},
        {{ cx[ inpoel[4*el+3] ], cy[ inpoel[4*el+3] ], cz[ inpoel[4*el+3] ] }} }};

        // Compute the determinant of Jacobian matrix
        auto detT_l =
          Jacobian( coordel_l[0], coordel_l[1], coordel_l[2], coordel_l[3] );

        // face normal
        std::array< real, 3 >
          fn{{ geoFace(f,1), geoFace(f,2), geoFace(f,3) }};

        // face centroid
        std::array< real, 3 >
          gp{{ geoFace(f,4), geoFace(f,5), geoFace(f,6) }};

        std::array< tk::real, 3> ref_gp_l{
          Jacobian( coordel_l[0], gp, coordel_l[2], coordel_l[3] ) / detT_l,
          Jacobian( coordel_l[0], coordel_l[1], gp, coordel_l[3] ) / detT_l,
          Jacobian( coordel_l[0], coordel_l[1], coordel_l[2], gp ) / detT_l };

        //Compute the basis functions for the left element
        auto B_l = eval_basis( rdof, ref_gp_l[0], ref_gp_l[1], ref_gp_l[2] );

        // Compute the state variables at the left element
<<<<<<< HEAD
        auto ugp = evalPolynomialSol(system, offset, mat_blk, intsharp, ncomp,
          nprim, rdof, nmat, el, rdof, inpoel, coord, geoElem, ref_gp_l, B_l,
          U, P);
=======
        auto ugp = evalPolynomialSol(system, intsharp, ncomp, nprim,
          rdof, nmat, el, rdof, inpoel, coord, geoElem, ref_gp_l, B_l, U, P);
>>>>>>> e2b0d94a

        Assert( ugp.size() == ncomp+nprim, "Incorrect size for "
                "appended boundary state vector" );

        auto var = state( system, ncomp, mat_blk, ugp, gp[0], gp[1], gp[2], t,
                          fn );

        // Compute the numerical flux
        auto fl = flux( mat_blk, fn, var, vel( system, ncomp, gp[0], gp[1],
                        gp[2], t ) );

        // Add the surface integration term to the rhs
        for (ncomp_t c=0; c<ncomp; ++c)
        {
          R(el, c) -= geoFace(f,0) * fl[c];
        }
      
        // Prep for non-conservative terms in multimat
        if (fl.size() > ncomp)
        {
          // Gradients of partial pressures
          for (std::size_t k=0; k<nmat; ++k)
          {
            for (std::size_t idir=0; idir<3; ++idir)
              riemannDeriv[3*k+idir][el] += geoFace(f,0) * fl[ncomp+k]
              * fn[idir];
          }
      
          // Divergence of velocity
          riemannDeriv[3*nmat][el] += geoFace(f,0) * fl[ncomp+nmat];
        }
      }
    }
  }
}

} // tk::<|MERGE_RESOLUTION|>--- conflicted
+++ resolved
@@ -57,11 +57,7 @@
 //!   function
 //! \param[in] system Equation system index
 //! \param[in] nmat Number of materials in this PDE system
-<<<<<<< HEAD
-//! \param[in] offset Offset this PDE system operates from
 //! \param[in] mat_blk EOS material block
-=======
->>>>>>> e2b0d94a
 //! \param[in] ndof Maximum number of degrees of freedom
 //! \param[in] rdof Maximum number of reconstructed degrees of freedom
 //! \param[in] bcconfig BC configuration vector for multiple side sets
@@ -179,14 +175,8 @@
           auto wt = wgp[igp] * geoFace(f,0);
 
           // Compute the state variables at the left element
-<<<<<<< HEAD
-          auto ugp = evalPolynomialSol(system, offset, mat_blk, intsharp, ncomp,
-            nprim, rdof, nmat, el, dof_el, inpoel, coord, geoElem, ref_gp_l,
-            B_l, U, P);
-=======
-          auto ugp = evalPolynomialSol(system, intsharp, ncomp, nprim,
+          auto ugp = evalPolynomialSol(system, mat_blk, intsharp, ncomp, nprim,
             rdof, nmat, el, dof_el, inpoel, coord, geoElem, ref_gp_l, B_l, U, P);
->>>>>>> e2b0d94a
 
           Assert( ugp.size() == ncomp+nprim, "Incorrect size for "
                   "appended boundary state vector" );
@@ -306,11 +296,7 @@
 //!   function
 //! \param[in] system Equation system index
 //! \param[in] nmat Number of materials in this PDE system
-<<<<<<< HEAD
-//! \param[in] offset Offset this PDE system operates from
 //! \param[in] mat_blk EOS material block
-=======
->>>>>>> e2b0d94a
 //! \param[in] rdof Maximum number of reconstructed degrees of freedom
 //! \param[in] bcconfig BC configuration vector for multiple side sets
 //! \param[in] fd Face connectivity and boundary conditions object
@@ -385,14 +371,8 @@
         auto B_l = eval_basis( rdof, ref_gp_l[0], ref_gp_l[1], ref_gp_l[2] );
 
         // Compute the state variables at the left element
-<<<<<<< HEAD
-        auto ugp = evalPolynomialSol(system, offset, mat_blk, intsharp, ncomp,
-          nprim, rdof, nmat, el, rdof, inpoel, coord, geoElem, ref_gp_l, B_l,
-          U, P);
-=======
-        auto ugp = evalPolynomialSol(system, intsharp, ncomp, nprim,
+        auto ugp = evalPolynomialSol(system, mat_blk, intsharp, ncomp, nprim,
           rdof, nmat, el, rdof, inpoel, coord, geoElem, ref_gp_l, B_l, U, P);
->>>>>>> e2b0d94a
 
         Assert( ugp.size() == ncomp+nprim, "Incorrect size for "
                 "appended boundary state vector" );
