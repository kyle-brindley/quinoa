--- conflicted
+++ resolved
@@ -43,13 +43,8 @@
 namespace tk {
 
 void
-<<<<<<< HEAD
-nonConservativeInt( [[maybe_unused]] ncomp_t system,
-                    const bool pref,
+nonConservativeInt( const bool pref,
                     std::size_t nmat,
-=======
-nonConservativeInt( std::size_t nmat,
->>>>>>> 1a2099d9
                     const std::vector< inciter::EOS >& mat_blk,
                     const std::size_t ndof,
                     const std::size_t rdof,
@@ -71,6 +66,7 @@
 //!   details see Pelanti, M., & Shyue, K. M. (2019). A numerical model for
 //!   multiphase liquid–vapor–gas flows with interfaces and cavitation.
 //!   International Journal of Multiphase Flow, 113, 208-230.
+//! \param[in] pref Indicator for p-adaptive algorithm
 //! \param[in] nmat Number of materials in this PDE system
 //! \param[in] mat_blk EOS material block
 //! \param[in] ndof Maximum number of degrees of freedom
@@ -206,14 +202,10 @@
       for (std::size_t k=0; k<nmat; ++k)
       {
         // evaluate non-conservative term for energy equation
-<<<<<<< HEAD
-        for(std::size_t idof=0; idof<ndofel[e]; ++idof)
-=======
         std::size_t mark(3*k);
         if (solidx[k] > 0) mark = 3*nmat+ndof+3*(solidx[k]-1);
 
-        for(std::size_t idof=0; idof<ndof; ++idof)
->>>>>>> 1a2099d9
+        for(std::size_t idof=0; idof<ndofel[e]; ++idof)
         {
           ncf[densityIdx(nmat, k)][idof] = 0.0;
 
@@ -312,33 +304,16 @@
 
   if( ndof_el > 1)
   {
-<<<<<<< HEAD
-    // Update rhs with distributions from volume fraction equations
-    for (std::size_t k=volfracIdx(nmat,0); k<volfracIdx(nmat,nmat); ++k)
-    {
-      auto mark = k*ndof;
-      for(std::size_t idof = 1; idof < ndof_el; idof++)
-        R(e, mark+idof) += wt * ncf[k][idof];
-    }
-
-    // Update rhs with distributions from the rest of the equatons
-    for (std::size_t c=energyIdx(nmat,0); c<energyIdx(nmat,nmat); ++c)
-    {
-      auto mark = c*ndof;
-      for(std::size_t idof = 1; idof < ndof_el; idof++)
-        R(e, mark+idof) += wt * ncf[c][idof] * B[idof];
-=======
     // Update rhs with distributions from volume fraction and energy equations
     for (std::size_t k=0; k<nmat; ++k)
     {
-      for(std::size_t idof = 1; idof < ndof; idof++)
+      for(std::size_t idof = 1; idof < ndof_el; idof++)
       {
         R(e, volfracDofIdx(nmat,k,ndof,idof)) +=
           wt * ncf[volfracIdx(nmat,k)][idof];
         R(e, energyDofIdx(nmat,k,ndof,idof)) +=
           wt * ncf[energyIdx(nmat,k)][idof] * B[idof];
       }
->>>>>>> 1a2099d9
     }
   }
 }
@@ -414,13 +389,8 @@
 }
 
 void
-<<<<<<< HEAD
-pressureRelaxationInt( ncomp_t system,
-                       const bool pref,
+pressureRelaxationInt( const bool pref,
                        std::size_t nmat,
-=======
-pressureRelaxationInt( std::size_t nmat,
->>>>>>> 1a2099d9
                        const std::vector< inciter::EOS >& mat_blk,
                        const std::size_t ndof,
                        const std::size_t rdof,
@@ -443,11 +413,7 @@
 //!   Rieben, R. N., & Tomov, V. Z. (2016). Multi‐material closure model for
 //!   high‐order finite element Lagrangian hydrodynamics. International Journal
 //!   for Numerical Methods in Fluids, 82(10), 689-706.
-<<<<<<< HEAD
-//! \param[in] system Equation system index
 //! \param[in] pref Indicator for p-adaptive algorithm
-=======
->>>>>>> 1a2099d9
 //! \param[in] nmat Number of materials in this PDE system
 //! \param[in] mat_blk EOS material block
 //! \param[in] ndof Maximum number of degrees of freedom
