// *****************************************************************************
/*!
  \file      src/PDE/Integrate/MultiMatTerms.cpp
  \copyright 2012-2015 J. Bakosi,
             2016-2018 Los Alamos National Security, LLC.,
             2019 Triad National Security, LLC.
             All rights reserved. See the LICENSE file for details.
  \brief     Functions for computing volume integrals of multi-material terms
     using DG methods
  \details   This file contains functionality for computing volume integrals of
     non-conservative and pressure relaxation terms that appear in the
     multi-material hydrodynamic equations, using the discontinuous Galerkin
     method for various orders of numerical representation.
*/
// *****************************************************************************

#include "MultiMatTerms.hpp"
#include "Vector.hpp"
#include "Quadrature.hpp"
#include "EoS/EoS.hpp"
#include "MultiMat/MultiMatIndexing.hpp"

namespace tk {

void
nonConservativeInt( [[maybe_unused]] ncomp_t system,
                    ncomp_t ncomp,
                    std::size_t nmat,
                    ncomp_t offset,
                    const std::size_t ndof,
                    const std::size_t rdof,
                    const std::vector< std::size_t >& inpoel,
                    const UnsMesh::Coords& coord,
                    const Fields& geoElem,
                    const Fields& U,
                    const std::vector< std::vector< tk::real > >&
                      riemannDeriv,
                    const std::vector< std::size_t >& ndofel,
                    Fields& R )
// *****************************************************************************
//  Compute volume integrals for multi-material DG
//! \details This is called for multi-material DG, computing volume integrals of
//!   terms in the volume fraction and energy equations, which do not exist in
//!   the single-material flow formulation (for `CompFlow` DG). For further
//!   details see Pelanti, M., & Shyue, K. M. (2019). A numerical model for
//!   multiphase liquid–vapor–gas flows with interfaces and cavitation.
//!   International Journal of Multiphase Flow, 113, 208-230.
//! \param[in] system Equation system index
//! \param[in] ncomp Number of scalar components in this PDE system
//! \param[in] nmat Number of materials in this PDE system
//! \param[in] offset Offset this PDE system operates from
//! \param[in] ndof Maximum number of degrees of freedom
//! \param[in] rdof Maximum number of reconstructed degrees of freedom
//! \param[in] inpoel Element-node connectivity
//! \param[in] coord Array of nodal coordinates
//! \param[in] geoElem Element geometry array
//! \param[in] U Solution vector at recent time step
//! \param[in] riemannDeriv Derivatives of partial-pressures and velocities
//!   computed from the Riemann solver for use in the non-conservative terms
//! \param[in] ndofel Vector of local number of degrees of freedome
//! \param[in,out] R Right-hand side vector added to
// *****************************************************************************
{
  using inciter::volfracIdx;
  using inciter::densityIdx;
  using inciter::momentumIdx;
  using inciter::energyIdx;

  const auto& cx = coord[0];
  const auto& cy = coord[1];
  const auto& cz = coord[2];

  // compute volume integrals
  for (std::size_t e=0; e<U.nunk(); ++e)
  {
    auto ng = tk::NGvol(ndofel[e]);

    // arrays for quadrature points
    std::array< std::vector< real >, 3 > coordgp;
    std::vector< real > wgp;

    coordgp[0].resize( ng );
    coordgp[1].resize( ng );
    coordgp[2].resize( ng );
    wgp.resize( ng );

    GaussQuadratureTet( ng, coordgp, wgp );

    // Extract the element coordinates
    std::array< std::array< real, 3>, 4 > coordel {{
      {{ cx[ inpoel[4*e  ] ], cy[ inpoel[4*e  ] ], cz[ inpoel[4*e  ] ] }},
      {{ cx[ inpoel[4*e+1] ], cy[ inpoel[4*e+1] ], cz[ inpoel[4*e+1] ] }},
      {{ cx[ inpoel[4*e+2] ], cy[ inpoel[4*e+2] ], cz[ inpoel[4*e+2] ] }},
      {{ cx[ inpoel[4*e+3] ], cy[ inpoel[4*e+3] ], cz[ inpoel[4*e+3] ] }}
    }};

    auto jacInv =
            inverseJacobian( coordel[0], coordel[1], coordel[2], coordel[3] );

    // Compute the derivatives of basis function for DG(P1)
    std::array< std::vector<tk::real>, 3 > dBdx;
    if (ndofel[e] > 1)
      dBdx = eval_dBdx_p1( ndofel[e], jacInv );

    // Gaussian quadrature
    for (std::size_t igp=0; igp<ng; ++igp)
    {
      if (ndofel[e] > 4)
        eval_dBdx_p2( igp, coordgp, jacInv, dBdx );

      // If an rDG method is set up (P0P1), then, currently we compute the P1
      // basis functions and solutions by default. This implies that P0P1 is
      // unsupported in the p-adaptive DG (PDG).
      std::size_t dof_el;
      if (rdof > ndof)
      {
        dof_el = rdof;
      }
      else
      {
        dof_el = ndofel[e];
      }

      // Compute the basis function
      auto B =
        eval_basis( dof_el, coordgp[0][igp], coordgp[1][igp], coordgp[2][igp] );

      auto wt = wgp[igp] * geoElem(e, 0, 0);

      auto ugp = eval_state( ncomp, offset, rdof, dof_el, e, U, B );

      // get bulk properties
      tk::real rhob(0.0);
      for (std::size_t k=0; k<nmat; ++k)
          rhob += ugp[densityIdx(nmat, k)];

      std::array< tk::real, 3 > vel{{ ugp[momentumIdx(nmat, 0)]/rhob,
                                      ugp[momentumIdx(nmat, 1)]/rhob,
                                      ugp[momentumIdx(nmat, 2)]/rhob }};

      std::vector< tk::real > ymat(nmat, 0.0);
      std::array< tk::real, 3 > dap{{0.0, 0.0, 0.0}};
      for (std::size_t k=0; k<nmat; ++k)
      {
        ymat[k] = ugp[densityIdx(nmat, k)]/rhob;

        for (std::size_t idir=0; idir<3; ++idir)
          dap[idir] += riemannDeriv[3*k+idir][e];
      }

      // compute non-conservative terms
      std::vector< tk::real > ncf(ncomp, 0.0);

      for (std::size_t idir=0; idir<3; ++idir)
        ncf[momentumIdx(nmat, idir)] = 0.0;

      for (std::size_t k=0; k<nmat; ++k)
      {
        ncf[densityIdx(nmat, k)] = 0.0;
        ncf[volfracIdx(nmat, k)] = ugp[volfracIdx(nmat, k)]
                                   * riemannDeriv[3*nmat][e];
        for (std::size_t idir=0; idir<3; ++idir)
          ncf[energyIdx(nmat, k)] -= vel[idir] * ( ymat[k]*dap[idir]
                                                - riemannDeriv[3*k+idir][e] );
      }

      update_rhs_ncn( ncomp, offset, ndof, ndofel[e], wt, e, dBdx, ncf, R );
    }
  }
}

void
update_rhs_ncn(
  ncomp_t ncomp,
  ncomp_t offset,
  const std::size_t ndof,
  [[maybe_unused]] const std::size_t ndof_el,
  const tk::real wt,
  const std::size_t e,
  [[maybe_unused]] const std::array< std::vector<tk::real>, 3 >& dBdx,
  const std::vector< tk::real >& ncf,
  Fields& R )
// *****************************************************************************
//  Update the rhs by adding the non-conservative term integrals
//! \param[in] ncomp Number of scalar components in this PDE system
//! \param[in] offset Offset this PDE system operates from
//! \param[in] ndof Maximum number of degrees of freedom
//! \param[in] ndof_el Number of degrees of freedom for local element
//! \param[in] wt Weight of gauss quadrature point
//! \param[in] e Element index
//! \param[in] dBdx Vector of basis function derivatives
//! \param[in] ncf Vector of non-conservative terms
//! \param[in,out] R Right-hand side vector computed
// *****************************************************************************
{
  //Assert( dBdx[0].size() == ndof_el,
  //        "Size mismatch for basis function derivatives" );
  //Assert( dBdx[1].size() == ndof_el,
  //        "Size mismatch for basis function derivatives" );
  //Assert( dBdx[2].size() == ndof_el,
  //        "Size mismatch for basis function derivatives" );
  //Assert( ncf.size() == ncomp,
  //        "Size mismatch for non-conservative term" );
  Assert( ncf.size() == ncomp, "Size mismatch for non-conservative term" );

  for (ncomp_t c=0; c<ncomp; ++c)
  {
    auto mark = c*ndof;
    R(e, mark, offset) += wt * ncf[c];
  }
}

<<<<<<< HEAD
void
tk::pressureRelaxationInt( ncomp_t system,
                           ncomp_t ncomp,
                           std::size_t nmat,
                           ncomp_t offset,
                           const std::size_t ndof,
                           const std::size_t rdof,
                           const Fields& geoElem,
                           const Fields& U,
                           const std::vector< std::size_t >& ndofel,
                           const tk::real ct,
                           Fields& R )
// *****************************************************************************
//  Compute volume integrals of pressure relaxation terms in multi-material DG
//! \details This is called for multi-material DG to compute volume integrals of
//!   finite pressure relaxation terms in the volume fraction and energy
//!   equations, which do not exist in the single-material flow formulation (for
//!   `CompFlow` DG). For further details see Dobrev, V. A., Kolev, T. V.,
//!   Rieben, R. N., & Tomov, V. Z. (2016). Multi‐material closure model for
//!   high‐order finite element Lagrangian hydrodynamics. International Journal
//!   for Numerical Methods in Fluids, 82(10), 689-706.
//! \param[in] system Equation system index
//! \param[in] ncomp Number of scalar components in this PDE system
//! \param[in] nmat Number of materials in this PDE system
//! \param[in] offset Offset this PDE system operates from
//! \param[in] ndof Maximum number of degrees of freedom
//! \param[in] rdof Maximum number of reconstructed degrees of freedom
//! \param[in] geoElem Element geometry array
//! \param[in] U Solution vector at recent time step
//! \param[in] ndofel Vector of local number of degrees of freedome
//! \param[in] ct Pressure relaxation time-scale for this system
//! \param[in,out] R Right-hand side vector added to
// *****************************************************************************
{
  using inciter::volfracIdx;
  using inciter::densityIdx;
  using inciter::momentumIdx;
  using inciter::energyIdx;

  // compute volume integrals
  for (std::size_t e=0; e<U.nunk(); ++e)
  {
    auto dx = std::cbrt(geoElem(e, 0, 0));
    auto ng = NGvol(ndofel[e]);

    // arrays for quadrature points
    std::array< std::vector< real >, 3 > coordgp;
    std::vector< real > wgp;

    coordgp[0].resize( ng );
    coordgp[1].resize( ng );
    coordgp[2].resize( ng );
    wgp.resize( ng );

    GaussQuadratureTet( ng, coordgp, wgp );

    // Compute the derivatives of basis function for DG(P1)
    std::array< std::vector<real>, 3 > dBdx;

    // Gaussian quadrature
    for (std::size_t igp=0; igp<ng; ++igp)
    {
      // If an rDG method is set up (P0P1), then, currently we compute the P1
      // basis functions and solutions by default. This implies that P0P1 is
      // unsupported in the p-adaptive DG (PDG).
      std::size_t dof_el;
      if (rdof > ndof)
      {
        dof_el = rdof;
      }
      else
      {
        dof_el = ndofel[e];
      }

      // Compute the basis function
      auto B =
        eval_basis( dof_el, coordgp[0][igp], coordgp[1][igp], coordgp[2][igp] );

      auto wt = wgp[igp] * geoElem(e, 0, 0);

      auto ugp = eval_state( ncomp, offset, rdof, dof_el, e, U, B );

      // get bulk properties
      real rhob(0.0);
      for (std::size_t k=0; k<nmat; ++k)
        rhob += ugp[densityIdx(nmat, k)];

      std::array< real, 3 > vel{{ ugp[momentumIdx(nmat, 0)]/rhob,
                                  ugp[momentumIdx(nmat, 1)]/rhob,
                                  ugp[momentumIdx(nmat, 2)]/rhob }};

      // get pressures and bulk modulii
      real rhomat(0.0), pb(0.0), amat(0.0), nume(0.0), deno(0.0), trelax(0.0);
      std::vector< real > pmat(nmat, 0.0), kmat(nmat, 0.0);
      for (std::size_t k=0; k<nmat; ++k)
      {
        rhomat = ugp[densityIdx(nmat, k)]/ugp[volfracIdx(nmat, k)];
        pmat[k] = inciter::eos_pressure< tag::multimat >
                    ( system, rhomat, vel[0], vel[1], vel[2],
                      ugp[energyIdx(nmat, k)]/ugp[volfracIdx(nmat, k)], k );
        amat = inciter::eos_soundspeed< tag::multimat >
                 ( system, rhomat, pmat[k] );
        kmat[k] = rhomat * amat * amat;
        pb += ugp[volfracIdx(nmat, k)] * pmat[k];

        // relaxation parameters
        trelax = std::max(trelax, ct*dx/amat);
        nume += ugp[volfracIdx(nmat, k)] / kmat[k] * pmat[k];
        deno += ugp[volfracIdx(nmat, k)] / kmat[k];
      }
      auto p_relax = nume/deno;

      // compute pressure relaxation terms
      std::vector< real > s_prelax(ncomp, 0.0);
      for (std::size_t k=0; k<nmat; ++k)
      {
        auto s_alpha = (pmat[k]-p_relax) * (ugp[volfracIdx(nmat, k)]/kmat[k])
                       / trelax;
        s_prelax[volfracIdx(nmat, k)] = s_alpha;
        s_prelax[energyIdx(nmat, k)] = - pb*s_alpha;
      }

      update_rhs_ncn( ncomp, offset, ndof, ndofel[e], wt, e, dBdx, s_prelax, R );
    }
  }
}
=======
} // tk::
>>>>>>> accc67c8
<|MERGE_RESOLUTION|>--- conflicted
+++ resolved
@@ -210,19 +210,18 @@
   }
 }
 
-<<<<<<< HEAD
 void
-tk::pressureRelaxationInt( ncomp_t system,
-                           ncomp_t ncomp,
-                           std::size_t nmat,
-                           ncomp_t offset,
-                           const std::size_t ndof,
-                           const std::size_t rdof,
-                           const Fields& geoElem,
-                           const Fields& U,
-                           const std::vector< std::size_t >& ndofel,
-                           const tk::real ct,
-                           Fields& R )
+pressureRelaxationInt( ncomp_t system,
+                       ncomp_t ncomp,
+                       std::size_t nmat,
+                       ncomp_t offset,
+                       const std::size_t ndof,
+                       const std::size_t rdof,
+                       const Fields& geoElem,
+                       const Fields& U,
+                       const std::vector< std::size_t >& ndofel,
+                       const tk::real ct,
+                       Fields& R )
 // *****************************************************************************
 //  Compute volume integrals of pressure relaxation terms in multi-material DG
 //! \details This is called for multi-material DG to compute volume integrals of
@@ -337,7 +336,4 @@
       update_rhs_ncn( ncomp, offset, ndof, ndofel[e], wt, e, dBdx, s_prelax, R );
     }
   }
-}
-=======
-} // tk::
->>>>>>> accc67c8
+} // tk::