--- conflicted
+++ resolved
@@ -34,11 +34,7 @@
 void
 nonConservativeInt( [[maybe_unused]] ncomp_t system,
                     std::size_t nmat,
-<<<<<<< HEAD
-                    ncomp_t offset,
                     const std::vector< inciter::EoS_Base* >& mat_blk,
-=======
->>>>>>> e2b0d94a
                     const std::size_t ndof,
                     const std::size_t rdof,
                     const std::size_t nelem,
@@ -61,11 +57,7 @@
 //!   International Journal of Multiphase Flow, 113, 208-230.
 //! \param[in] system Equation system index
 //! \param[in] nmat Number of materials in this PDE system
-<<<<<<< HEAD
-//! \param[in] offset Offset this PDE system operates from
 //! \param[in] mat_blk EOS material block
-=======
->>>>>>> e2b0d94a
 //! \param[in] ndof Maximum number of degrees of freedom
 //! \param[in] rdof Maximum number of reconstructed degrees of freedom
 //! \param[in] nelem Total number of elements
@@ -151,13 +143,8 @@
 
       auto wt = wgp[igp] * geoElem(e, 0);
 
-<<<<<<< HEAD
-      auto state = evalPolynomialSol(system, offset, mat_blk, intsharp, ncomp,
-        nprim, rdof, nmat, e, dof_el, inpoel, coord, geoElem,
-=======
-      auto state = evalPolynomialSol(system, intsharp, ncomp, nprim,
+      auto state = evalPolynomialSol(system, mat_blk, intsharp, ncomp, nprim,
         rdof, nmat, e, dof_el, inpoel, coord, geoElem,
->>>>>>> e2b0d94a
         {{coordgp[0][igp], coordgp[1][igp], coordgp[2][igp]}}, B, U, P);
 
       // get bulk properties
@@ -309,11 +296,7 @@
 nonConservativeIntFV(
   ncomp_t system,
   std::size_t nmat,
-<<<<<<< HEAD
-  ncomp_t offset,
   const std::vector< inciter::EoS_Base* >& mat_blk,
-=======
->>>>>>> e2b0d94a
   const std::size_t rdof,
   const std::size_t nelem,
   const std::vector< std::size_t >& inpoel,
@@ -333,11 +316,7 @@
 //!   International Journal of Multiphase Flow, 113, 208-230.
 //! \param[in] system Equation system index
 //! \param[in] nmat Number of materials in this PDE system
-<<<<<<< HEAD
-//! \param[in] offset Offset this PDE system operates from
 //! \param[in] mat_blk EOS material block
-=======
->>>>>>> e2b0d94a
 //! \param[in] rdof Maximum number of reconstructed degrees of freedom
 //! \param[in] nelem Total number of elements
 //! \param[in] inpoel Element-node connectivity
@@ -366,11 +345,7 @@
     std::vector< tk::real > B(rdof, 0.0);
     B[0] = 1.0;
 
-<<<<<<< HEAD
-    auto state = evalPolynomialSol(system, offset, mat_blk, 0, ncomp, nprim,
-=======
-    auto state = evalPolynomialSol(system, 0, ncomp, nprim,
->>>>>>> e2b0d94a
+    auto state = evalPolynomialSol(system, mat_blk, 0, ncomp, nprim,
       rdof, nmat, e, rdof, inpoel, coord, geoElem,
       {{0.25, 0.25, 0.25}}, B, U, P);
 
@@ -447,11 +422,7 @@
 //!   for Numerical Methods in Fluids, 82(10), 689-706.
 //! \param[in] system Equation system index
 //! \param[in] nmat Number of materials in this PDE system
-<<<<<<< HEAD
-//! \param[in] offset Offset this PDE system operates from
 //! \param[in] mat_blk EOS material block
-=======
->>>>>>> e2b0d94a
 //! \param[in] ndof Maximum number of degrees of freedom
 //! \param[in] rdof Maximum number of reconstructed degrees of freedom
 //! \param[in] nelem Total number of elements
@@ -518,13 +489,8 @@
 
       auto wt = wgp[igp] * geoElem(e, 0);
 
-<<<<<<< HEAD
-      auto state = evalPolynomialSol(system, offset, mat_blk, intsharp, ncomp,
-        nprim, rdof, nmat, e, dof_el, inpoel, coord, geoElem,
-=======
-      auto state = evalPolynomialSol(system, intsharp, ncomp, nprim,
+      auto state = evalPolynomialSol(system, mat_blk, intsharp, ncomp, nprim,
         rdof, nmat, e, dof_el, inpoel, coord, geoElem,
->>>>>>> e2b0d94a
         {{coordgp[0][igp], coordgp[1][igp], coordgp[2][igp]}}, B, U, P);
 
       // get bulk properties
@@ -631,11 +597,7 @@
 //!   for Numerical Methods in Fluids, 82(10), 689-706.
 //! \param[in] system Equation system index
 //! \param[in] nmat Number of materials in this PDE system
-<<<<<<< HEAD
-//! \param[in] offset Offset this PDE system operates from
 //! \param[in] mat_blk EOS material block
-=======
->>>>>>> e2b0d94a
 //! \param[in] rdof Maximum number of reconstructed degrees of freedom
 //! \param[in] nelem Total number of elements
 //! \param[in] geoElem Element geometry array
@@ -663,11 +625,7 @@
     std::vector< tk::real > B(rdof, 0.0);
     B[0] = 1.0;
 
-<<<<<<< HEAD
-    auto state = evalPolynomialSol(system, offset, mat_blk, 0, ncomp, nprim,
-=======
-    auto state = evalPolynomialSol(system, 0, ncomp, nprim,
->>>>>>> e2b0d94a
+    auto state = evalPolynomialSol(system, mat_blk, 0, ncomp, nprim,
       rdof, nmat, e, rdof, inpoel, coord, geoElem,
       {{0.25, 0.25, 0.25}}, B, U, P);
 
