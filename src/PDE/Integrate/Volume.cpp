--- conflicted
+++ resolved
@@ -117,13 +117,8 @@
 
         auto wt = wgp[igp] * geoElem(e, 0);
 
-<<<<<<< HEAD
-        auto state = evalPolynomialSol(system, intsharp, ncomp, nprim,
-          rdof, nmat, e, dof_el, inpoel, coord, geoElem,
-=======
         auto state = evalPolynomialSol(system, mat_blk, intsharp, ncomp, nprim,
           rdof, nmat, e, ndofel[e], inpoel, coord, geoElem,
->>>>>>> 4915fd66
           {{coordgp[0][igp], coordgp[1][igp], coordgp[2][igp]}}, B, U, P);
 
         // evaluate prescribed velocity (if any)
